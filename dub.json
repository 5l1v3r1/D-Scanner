--- conflicted
+++ resolved
@@ -12,13 +12,8 @@
     "StdLoggerDisableWarning"
   ],
   "dependencies" : {
-<<<<<<< HEAD
-    "libdparse" : "~>0.7.2-alpha.5",
-    "dsymbol" : "~>0.2.9",
-=======
     "libdparse" : "~>0.8.0-alpha.2",
     "dsymbol" : "~>0.3.0-alpha.1",
->>>>>>> 3f32aef6
     "inifiled" : ">=1.0.2",
     "emsi_containers" : "~>0.6.0",
     "libddoc" : "~>0.3.0-beta.1"
