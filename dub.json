{
<<<<<<< HEAD
	"name": "dscanner",
	"description": "Swiss-army knife for D source code",
	"copyright": "© Brian Schott",
	"authors": ["Brian Schott"],
	"license" : "Boost Software License - Version 1.0",
	"targetType": "autodetect",
	"versions": [
		"built_with_dub",
		"StdLoggerDisableWarning"
	],
	"dependencies": {
		"libdparse": "~>0.7.2-alpha.1",
		"dsymbol": "~>0.2.0",
		"inifiled": ">=0.0.6",
		"emsi_containers": "~>0.5.3",
		"libddoc": "~>0.2.0"
	},
=======
  "name" : "dscanner",
  "description" : "Swiss-army knife for D source code",
  "copyright" : "© Brian Schott",
  "authors" : [
    "Brian Schott"
  ],
  "license" : "Boost Software License - Version 1.0",
  "targetType" : "autodetect",
  "versions" : [
    "built_with_dub",
    "StdLoggerDisableWarning"
  ],
  "dependencies" : {
    "libdparse" : "~>0.7.2-alpha.1",
    "dsymbol" : "~>0.2.6",
    "inifiled" : ">=1.0.2",
    "emsi_containers" : "~>0.5.3",
    "libddoc" : "~>0.2.0"
  },
  "targetPath" : "bin"
>>>>>>> c13176ae
}<|MERGE_RESOLUTION|>--- conflicted
+++ resolved
@@ -1,23 +1,4 @@
 {
-<<<<<<< HEAD
-	"name": "dscanner",
-	"description": "Swiss-army knife for D source code",
-	"copyright": "© Brian Schott",
-	"authors": ["Brian Schott"],
-	"license" : "Boost Software License - Version 1.0",
-	"targetType": "autodetect",
-	"versions": [
-		"built_with_dub",
-		"StdLoggerDisableWarning"
-	],
-	"dependencies": {
-		"libdparse": "~>0.7.2-alpha.1",
-		"dsymbol": "~>0.2.0",
-		"inifiled": ">=0.0.6",
-		"emsi_containers": "~>0.5.3",
-		"libddoc": "~>0.2.0"
-	},
-=======
   "name" : "dscanner",
   "description" : "Swiss-army knife for D source code",
   "copyright" : "© Brian Schott",
@@ -38,5 +19,4 @@
     "libddoc" : "~>0.2.0"
   },
   "targetPath" : "bin"
->>>>>>> c13176ae
 }