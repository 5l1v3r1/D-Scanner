//          Copyright Brian Schott (Sir Alaran) 2012.
// Distributed under the Boost Software License, Version 1.0.
//    (See accompanying file LICENSE_1_0.txt or copy at
//          http://www.boost.org/LICENSE_1_0.txt)

module main;


import std.algorithm;
import std.array;
import std.conv;
import std.file;
import std.getopt;
import std.parallelism;
import std.path;
import std.regex;
import std.stdio;
import std.range;
import std.d.lexer;

import autocomplete;
import highlighter;
import langutils;
import location;
import parser;

import types;
import circularbuffer;

immutable size_t CIRC_BUFF_SIZE = 4;

pure nothrow bool isLineOfCode(TokenType t)
{
	switch(t)
	{
	case TokenType.Semicolon:
	case TokenType.While:
	case TokenType.If:
	case TokenType.For:
	case TokenType.Foreach:
	case TokenType.Foreach_reverse:
	case TokenType.Case:
		return true;
	default:
		return false;
	}
}

/**
 * Loads any import directories specified in /etc/dmd.conf.
 * Bugs: Only works on Linux
 * Returns: the paths specified as -I options in /etc/dmd.conf
 */
string[] loadDefaultImports()
{
version(linux)
{
	string path = "/etc/dmd.conf";
	if (!exists(path))
		return [];
	string[] rVal;
	auto file = File(path, "r");
	foreach(char[] line; file.byLine())
	{
		if (!line.startsWith("DFLAGS"))
			continue;
		while ((line = line.find("-I")).length > 0)
		{
			auto end = std.string.indexOf(line, " ");
			auto importDir = line[2 .. end].idup;
			rVal ~= importDir;
			line = line[end .. $];
		}
	}
	return rVal;
}
else
{
	return [];
}
}


string[] loadConfig()
{
	string path = expandTilde("~" ~ dirSeparator ~ ".dscanner");
	string[] dirs;
	if (exists(path))
	{
		auto f = File(path, "r");
		scope(exit) f.close();

		auto trimRegex = ctRegex!(`\s*$`);
		foreach(string line; lines(f))
		{
			dirs ~= replace(line, trimRegex, "");
		}
	}
	foreach(string importDir; loadDefaultImports()) {
		dirs ~= importDir;
	}
	return dirs;
}

int main(string[] args)
{
	string[] importDirs;
	bool sloc;
	/+bool dotComplete;+/
	bool json;
	/+bool parenComplete;+/
	bool highlight;
	bool ctags;
	bool recursiveCtags;
	bool format;
	bool help;

	try
	{
		getopt(args, "I", &importDirs,/+ "dotComplete", &dotComplete,+/ "sloc", &sloc,
			"json", &json, /+"parenComplete", &parenComplete,+/ "highlight", &highlight,
			"ctags", &ctags, "recursive|r|R", &recursiveCtags, "help|h", &help);
	}
	catch (Exception e)
	{
		stderr.writeln(e.msg);
	}

	if (help || (!sloc && /+!dotComplete &&+/ !json /+&& !parenComplete+/ && !highlight
		&& !ctags && !format))
	{
		printHelp();
		return 0;
	}

	importDirs ~= loadConfig();

	if (sloc)
	{
		if (args.length == 1)
		{
			writeln(stdin.byLine(KeepTerminator.yes).join().byToken().count!(a => isLineOfCode(a.type))());
		}
		else
		{
			writeln(args[1..$].map!(a => File(a).byLine(KeepTerminator.yes).join().byToken())()
                .joiner().count!(a => isLineOfCode(a.type))());
		}
		return 0;
	}

	if (highlight)
	{
<<<<<<< HEAD
        File f = args.length == 1 ? stdin : File(args[1]);
        highlighter.highlight(f.byLine(KeepTerminator.yes).join().byToken(
            IterationStyle.Everything, StringStyle.Source));
=======
		if (args.length == 1)
		{
			auto f = appender!string();
			char[] buf;
			while (stdin.readln(buf))
				f.put(buf);
			highlighter.highlight(f.data.byToken("stdin", IterationStyle.Everything,
				TokenStyle.Source));
		}
		else
		{
			highlighter.highlight(args[1].readText().byToken(args[1],
				IterationStyle.Everything, TokenStyle.Source));
		}
>>>>>>> 9a6e7653
		return 0;
	}

	/+if (dotComplete || parenComplete)
	{
		if (isAbsolute(args[1]))
			importDirs ~= dirName(args[1]);
		else
			importDirs ~= getcwd();
		Token[] tokens;
		try
		{
			to!size_t(args[1]);
			auto f = appender!string();
			char[] buf;
			while (stdin.readln(buf))
				f.put(buf);
			tokens = f.data.byToken().array();
		}
		catch(ConvException e)
		{
			tokens = args[1].readText().byToken().array();
			args.popFront();
		}
		auto mod = parseModule(tokens);
		CompletionContext context = new CompletionContext(mod);
		context.importDirectories = importDirs;
		foreach (im; parallel(mod.imports))
		{
			auto p = findAbsPath(importDirs, im);
			if (p is null || !p.exists())
				continue;
			context.addModule(p.readText().byToken().array().parseModule());
		}
		auto complete = AutoComplete(tokens, context);
		if (parenComplete)
			writeln(complete.parenComplete(to!size_t(args[1])));
		else if (dotComplete)
			writeln(complete.dotComplete(to!size_t(args[1])));
		return 0;
	}+/

	if (json)
	{
		CircularBuffer!(Token) tokens;
        File f = args.length == 1 ? stdin : File(args[1]);
        tokens = new CircularBuffer!(Token)(CIRC_BUFF_SIZE,
            f.byLine(KeepTerminator.yes).join().byToken!(char[])());
		auto mod = parseModule(tokens);
		mod.writeJSONTo(stdout);
		return 0;
	}

//	if (ctags)
//	{
//		if (!recursiveCtags)
//		{
//			auto tokens = byToken(readText(args[1]));
//			auto mod = parseModule(tokens.array());
//			mod.writeCtagsTo(stdout, args[1]);
//		}
//		else
//		{
//			Module m;
//			foreach (dirEntry; dirEntries(args[1], SpanMode.breadth))
//			{
//				if (!dirEntry.name.endsWith(".d", ".di"))
//					continue;
//				stderr.writeln("Generating tags for ", dirEntry.name);
//				auto tokens = byToken(readText(dirEntry.name));
//				if (m is null)
//					m = parseModule(tokens.array());
//				else
//				{
//					auto mod = parseModule(tokens.array());
//					m.merge(mod);
//				}
//			}
//			m.writeCtagsTo(stdout, "");
//		}
//	}
	return 0;
}

void printHelp()
{
	writeln(
q{
    Usage: dscanner options

options:
    --help | -h
        Prints this help message

    --sloc [sourceFiles]
        count the number of logical lines of code in the given
        source files. If no files are specified, a file is read from stdin.

    --json [sourceFile]
        Generate a JSON summary of the given source file. If no file is
        specifed, the file is read from stdin.

    --dotComplete [sourceFile] cursorPosition
        Provide autocompletion for the insertion of the dot operator. The cursor
        position is the character position in the *file*, not the position in
        the line. If no file is specified, the file is read from stdin.

    --parenComplete [sourceFile] cursorPosition
        Provides a listing of function parameters or pre-defined version
        identifiers at the cursor position. The cursor position is the character
        position in the *file*, not the line. If no file is specified, the
        contents are read from stdin.

    --highlight [sourceFile] - Syntax-highlight the given source file. The
        resulting HTML will be written to standard output.

    -I includePath
        Include _includePath_ in the list of paths used to search for imports.
        By default dscanner will search in the current working directory as
        well as any paths specified in /etc/dmd.conf. This is only used for the
        --parenComplete and --dotComplete options.

    --ctags sourceFile
        Generates ctags information from the given source code file. Note that
        ctags information requires a filename, so stdin cannot be used in place
        of a filename.

    --recursive | -R | -r directory
        When used with --ctags, dscanner will produce ctags output for all .d
        and .di files contained within directory and its sub-directories.});
}<|MERGE_RESOLUTION|>--- conflicted
+++ resolved
@@ -143,7 +143,7 @@
 		}
 		else
 		{
-			writeln(args[1..$].map!(a => File(a).byLine(KeepTerminator.yes).join().byToken())()
+			writeln(args[1..$].map!(a => File(a).byLine(KeepTerminator.yes).join().byToken(a))()
                 .joiner().count!(a => isLineOfCode(a.type))());
 		}
 		return 0;
@@ -151,26 +151,9 @@
 
 	if (highlight)
 	{
-<<<<<<< HEAD
         File f = args.length == 1 ? stdin : File(args[1]);
         highlighter.highlight(f.byLine(KeepTerminator.yes).join().byToken(
-            IterationStyle.Everything, StringStyle.Source));
-=======
-		if (args.length == 1)
-		{
-			auto f = appender!string();
-			char[] buf;
-			while (stdin.readln(buf))
-				f.put(buf);
-			highlighter.highlight(f.data.byToken("stdin", IterationStyle.Everything,
-				TokenStyle.Source));
-		}
-		else
-		{
-			highlighter.highlight(args[1].readText().byToken(args[1],
-				IterationStyle.Everything, TokenStyle.Source));
-		}
->>>>>>> 9a6e7653
+            "", IterationStyle.Everything, TokenStyle.Source));
 		return 0;
 	}
 
