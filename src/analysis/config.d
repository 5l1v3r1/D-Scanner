--- conflicted
+++ resolved
@@ -93,11 +93,9 @@
 	@INI("Checks for redundant parenthesis")
 	bool redundant_parens_check;
 
-<<<<<<< HEAD
 	@INI("Checks for mismatched argument and parameter names")
 	bool mismatched_args_check;
-=======
+
 	@INI("Checks for labels with the same name as variables")
 	bool label_var_same_name_check;
->>>>>>> eb50bc9e
 }