// Written in the D programming language

/**
 * This module contains a range-based _lexer for the D programming language.
 *
 * For performance reasons the _lexer contained in this module operates only on
 * ASCII and UTF-8 encoded source code. If the use of other encodings is
 * desired, the source code must be converted to UTF-8 before passing it to this
 * _lexer.
 *
 * To use the _lexer, create a LexerConfig struct
 * ---
 * LexerConfig config;
 * config.iterStyle = IterationStyle.everything;
 * config.tokenStyle = IterationStyle.source;
 * config.versionNumber = 2061;
 * config.vendorString = "Lexer Example";
 * ---
 * Once you have configured the _lexer, call byToken$(LPAREN)$(RPAREN) on your
 * source code, passing in the configuration.
 * ---
 * auto source = "import std.stdio;"c;
 * auto tokens = byToken(source, config);
 * ---
 * The result of byToken$(LPAREN)$(RPAREN) is a forward range of tokens that can
 * be used easily with the algorithms from std.algorithm or iterated over with
 * $(D_KEYWORD foreach)
 * ---
 * assert (tokens.front.type == TokenType.import_);
 * assert (tokens.front.value == "import");
 * assert (tokens.front.line == 1);
 * assert (tokens.front.startIndex == 0);
 * ---
 *
 * Examples:
 *
 * Generate HTML markup of D code.
 * ---
 * module highlighter;
 *
 * import std.stdio;
 * import std.array;
 * import std.d.lexer;
 *
 * void writeSpan(string cssClass, string value)
 * {
 *     stdout.write(`<span class="`, cssClass, `">`, value.replace("&", "&amp;").replace("<", "&lt;"), `</span>`);
 * }
 *
 *
 * // http://ethanschoonover.com/solarized
 * void highlight(R)(R tokens)
 * {
 *     stdout.writeln(q"[<!DOCTYPE html>
 * <html>
 * <head>
 * <meta http-equiv="content-type" content="text/html; charset=UTF-8"/>
 * </head>
 * <body>
 * <style type="text/css">
 * html  { background-color: #fdf6e3; color: #002b36; }
 * .kwrd { color: #b58900; font-weight: bold;  }
 * .com  { color: #93a1a1; font-style: italic; }
 * .num  { color: #dc322f; font-weigth: bold;  }
 * .str  { color: #2aa198; font-style: italic; }
 * .op   { color: #586e75; font-weight: bold;  }
 * .type { color: #268bd2; font-weight: bold;  }
 * .cons { color: #859900; font-weight: bold;  }
 * </style>
 * <pre>]");
 *
 *     foreach (Token t; tokens)
 *     {
 *         if (isType(t.type))
 *             writeSpan("type", t.value);
 *         else if (isKeyword(t.type))
 *             writeSpan("kwrd", t.value);
 *         else if (t.type == TokenType.comment)
 *             writeSpan("com", t.value);
 *         else if (isStringLiteral(t.type))
 *             writeSpan("str", t.value);
 *         else if (isNumberLiteral(t.type))
 *             writeSpan("num", t.value);
 *         else if (isOperator(t.type))
 *             writeSpan("op", t.value);
 *         else
 *             stdout.write(t.value.replace("<", "&lt;"));
 *     }
 *     stdout.writeln("</pre>\n</body></html>");
 * }
 *
 * void main(string[] args)
 * {
 *     LexerConfig config;
 *     config.tokenStyle = TokenStyle.source;
 *     config.iterStyle = IterationStyle.everything;
 *     config.fileName = args[1];
 *     auto f = File(args[1]);
 *     (cast(ubyte[]) f.byLine(KeepTerminator.yes).join()).byToken(config).highlight();
 * }
 * ---
 *
 * Copyright: Brian Schott 2013
 * License: $(LINK2 http://www.boost.org/LICENSE_1_0.txt Boost, License 1.0)
 * Authors: Brian Schott, Dmitry Olshansky
 * Source: $(PHOBOSSRC std/d/_lexer.d)
 */

module std.d.lexer;

import std.algorithm;
import std.ascii;
import std.conv;
import std.datetime;
import std.d.entities;
import std.exception;
import std.range;
import std.regex;
import std.string;
import std.traits;
import std.utf;
version (unittest) import std.stdio;


public:

/**
 * Represents a D token
 */
struct Token
{
    /**
     * The token type.
     */
    TokenType type;

    /**
     * The representation of the token in the original source code.
     */
    string value;

    /**
     * The number of the line the token is on.
     */
    uint line;

    /**
     * The column number of the start of the token in the original source.
     * $(LPAREN)measured in ASCII characters or UTF-8 code units$(RPAREN)
     */
    uint column;

    /**
     * The index of the start of the token in the original source.
     * $(LPAREN)measured in ASCII characters or UTF-8 code units$(RPAREN)
     */
    size_t startIndex;

    /**
     * Check to see if the token is of the same type and has the same string
     * representation as the given token.
     */
    bool opEquals(ref const(Token) other) const
    {
        return other.type == type && other.value == value;
    }

    /**
     * Checks to see if the token's string representation is equal to the given
     * string.
     */
    bool opEquals(string value) const { return this.value == value; }

    /**
     * Checks to see if the token is of the given type.
     */
    bool opEquals(TokenType type) const { return type == type; }

    /**
     * Comparison operator orders tokens by start index.
     */
    int opCmp(ref const(Token) other) const
    {
        if (startIndex < other.startIndex) return -1;
        if (startIndex > other.startIndex) return 1;
        return 0;
    }
}

/**
 * Configure the behavior of the byToken() function. These flags may be
 * combined using a bitwise or.
 */
enum IterationStyle
{
    /// Only include code, not whitespace or comments
    codeOnly = 0,
    /// Includes comments
    includeComments = 0b0001,
    /// Includes whitespace
    includeWhitespace = 0b0010,
    /// Include $(LINK2 http://dlang.org/lex.html#specialtokens, special tokens)
    includeSpecialTokens = 0b0100,
    /// Do not stop iteration on reaching the ___EOF__ token
    ignoreEOF = 0b1000,
    /// Include _everything
    everything = includeComments | includeWhitespace | ignoreEOF
}

/**
 * Configuration of the token lexing style. These flags may be combined with a
 * bitwise or.
 */
enum TokenStyle : uint
{
    /**
     * Escape sequences will be replaced with their equivalent characters,
     * enclosing quote characters will not be included. Special tokens such as
     * __VENDOR__ will be replaced with their equivalent strings. Useful for
     * creating a compiler or interpreter.
     */
    default_ = 0b0000,

    /**
     * Escape sequences will not be processed. An escaped quote character will
     * not terminate string lexing, but it will not be replaced with the quote
     * character in the token.
     */
    notEscaped = 0b0001,

    /**
     * Strings will include their opening and closing quote characters as well
     * as any prefixes or suffixes $(LPAREN)e.g.: $(D_STRING "abcde"w) will
     * include the $(D_STRING 'w') character as well as the opening and closing
     * quotes$(RPAREN)
     */
    includeQuotes = 0b0010,

    /**
     * Do not replace the value field of the special tokens such as ___DATE__
     * with their string equivalents.
     */
    doNotReplaceSpecial = 0b0100,

    /**
     * Strings will be read exactly as they appeared in the source, including
     * their opening and closing quote characters. Useful for syntax
     * highlighting.
     */
    source = notEscaped | includeQuotes | doNotReplaceSpecial
}

/**
 * Lexer configuration
 */
struct LexerConfig
{
    /**
     * Iteration style
     */
    IterationStyle iterStyle = IterationStyle.codeOnly;

    /**
     * Token style
     */
    TokenStyle tokenStyle = tokenStyle.default_;

    /**
     * Replacement for the ___VERSION__ token. Defaults to 100.
     */
    uint versionNumber = 100;

    /**
     * Replacement for the ___VENDOR__ token. Defaults to $(D_STRING "std.d.lexer")
     */
    string vendorString = "std.d.lexer";

    /**
     * Name used when creating error messages that are sent to errorFunc. This
     * is needed because the lexer operates on any forwarad range of ASCII
     * characters or UTF-8 code units and does not know what to call its input
     * source. Defaults to the empty string.
     */
    string fileName = "";

    /**
     * This function is called when an error is encountered during lexing.
     * Parameters are file name, code uint index, line number, column,
     * and error messsage.
     */
    void delegate(string, size_t, uint, uint, string) errorFunc;
}

/**
 * Iterate over the given range of characters by D tokens.
 * Params:
 *     range = the range of characters
 *     config = the lexer configuration
 *     bufferSize = initial size of internal circular buffer
 * Returns:
 *     an input range of tokens
 */
auto byToken(R)(R range, LexerConfig config, size_t bufferSize = 4*1024)
    if (isForwardRange!(R) && !isRandomAccessRange!(R)
        && is(ElementType!R : const(ubyte)))
{
    // 4K of circular buffer by default
    auto r = TokenRange!(typeof(lexerSource(range)))
        (lexerSource(range, bufferSize), config);
    r.config = config;
    r.lineNumber = 1;
    r.popFront();
    return r;
}

///ditto
auto byToken(R)(R range, LexerConfig config)
    if (isRandomAccessRange!(R) && is(ElementType!R : const(ubyte)))
{
    auto r = TokenRange!(typeof(lexerSource(range)))
        (lexerSource(range), config);
    r.config = config;
    r.lineNumber = 1;
    r.popFront();
    return r;
}

/**
 * Range of tokens. Use byToken$(LPAREN)$(RPAREN) to instantiate.
 */
struct TokenRange(LexSrc)
    //if ( is(LexSrc : LexSource!(U...), U...)) //check for LexSource
{
    /**
     * Returns: true if the range is empty
     */
    bool empty() const @property
    {
        return _empty;
    }

    /**
     * Returns: the current token
     */
    ref const(Token) front() const @property
    {
        assert(!empty, "trying to get front of an empty token range");
        return current;
    }

    /**
     * Returns the current token and then removes it from the range
     */
    Token moveFront()
    {
        auto r = move(current);
        popFront();
        return r;
    }

    /**
     * Foreach operation
     */
    int opApply(int delegate(Token) dg)
    {
        int result = 0;
        while (!empty)
        {
            result = dg(front);
            if (result)
                break;
            popFront();
        }
        return result;
    }

    /**
     * Foreach operation
     */
    int opApply(int delegate(size_t, Token) dg)
    {
        int result = 0;
        int i = 0;
        while (!empty)
        {
            result = dg(i, front);
            if (result)
                break;
            popFront();
        }
        return result;
    }

    /**
     * Removes the current token from the range
     */
    void popFront()
    {
        advance();
    }

private:

    /*
     * Advances the range to the next token
     */
    void advance()
    {
L_advance:
        if (src.empty)
        {
            _empty = true;
            return;
        }
        src.mark(); // mark a start of a lexing "frame"
        current.line = lineNumber;
        current.startIndex = src.index;
        current.column = column;
        current.value = null;
        switch (src.front)
        {
        // handle sentenels for end of input
        case 0:
        case 0x1a:
            // TODO: check config flags, it's cheap
            // since this branch at most is taken once per file
            _empty = true;
            return;
//        pragma(msg, generateCaseTrie(
        mixin(generateCaseTrie(
            "=",               "TokenType.assign",
            "@",               "TokenType.at",
            "&",               "TokenType.bitAnd",
            "&=",              "TokenType.bitAndEquals",
            "|",               "TokenType.bitOr",
            "|=",              "TokenType.bitOrEquals",
            "~=",              "TokenType.catEquals",
            ":",               "TokenType.colon",
            ",",               "TokenType.comma",
            "--",              "TokenType.decrement",
            "$",               "TokenType.dollar",
            "==",              "TokenType.equals",
            "=>",              "TokenType.goesTo",
            ">",               "TokenType.greater",
            ">=",              "TokenType.greaterEqual",
            "++",              "TokenType.increment",
            "{",               "TokenType.lBrace",
            "[",               "TokenType.lBracket",
            "<",               "TokenType.less",
            "<=",              "TokenType.lessEqual",
            "<>=",             "TokenType.lessEqualGreater",
            "<>",              "TokenType.lessOrGreater",
            "&&",              "TokenType.logicAnd",
            "||",              "TokenType.logicOr",
            "(",               "TokenType.lParen",
            "-",               "TokenType.minus",
            "-=",              "TokenType.minusEquals",
            "%",               "TokenType.mod",
            "%=",              "TokenType.modEquals",
            "*=",              "TokenType.mulEquals",
            "!",               "TokenType.not",
            "!=",              "TokenType.notEquals",
            "!>",              "TokenType.notGreater",
            "!>=",             "TokenType.notGreaterEqual",
            "!<",              "TokenType.notLess",
            "!<=",             "TokenType.notLessEqual",
            "!<>",             "TokenType.notLessEqualGreater",
            "+",               "TokenType.plus",
            "+=",              "TokenType.plusEquals",
            "^^",              "TokenType.pow",
            "^^=",             "TokenType.powEquals",
            "}",               "TokenType.rBrace",
            "]",               "TokenType.rBracket",
            ")",               "TokenType.rParen",
            ";",               "TokenType.semicolon",
            "<<",              "TokenType.shiftLeft",
            "<<=",             "TokenType.shiftLeftEqual",
            ">>",              "TokenType.shiftRight",
            ">>=",             "TokenType.shiftRightEqual",
            "*",               "TokenType.star",
            "?",               "TokenType.ternary",
            "~",               "TokenType.tilde",
            "!<>=",            "TokenType.unordered",
            ">>>",             "TokenType.unsignedShiftRight",
            ">>>=",            "TokenType.unsignedShiftRightEqual",
            "^",               "TokenType.xor",
            "^=",              "TokenType.xorEquals",
        ));
        case '/':
            nextCharNonLF();
            if (isEoF())
            {
                current.type = TokenType.div;
                current.value = "/";
                return;
            }
            switch (src.front)
            {
            case '/':
            case '*':
            case '+':
                if (config.iterStyle & IterationStyle.includeComments)
                    return lexComment!true();
                lexComment!false();
                goto L_advance; // tail-recursion

            case '=':
                current.type = TokenType.divEquals;
                current.value = "/=";
                src.popFront();
                return;
            default:
                current.type = TokenType.div;
                current.value = "/";
                return;
            }
        case '.':
            if (!src.canPeek())
            {
                current.type = TokenType.dot;
                current.value = getTokenValue(TokenType.dot);
                return;
            }
            switch (src.peek())
            {
            case '0': .. case '9':
                lexNumber();
                return;
            case '.':
                nextCharNonLF();
                nextCharNonLF();
                current.type = TokenType.slice;
                if (src.front == '.')
                {
                    current.type = TokenType.vararg;
                    nextCharNonLF();
                }
                current.value = getTokenValue(current.type);
                return;
            default:
                nextCharNonLF();
                current.type = TokenType.dot;
                current.value = getTokenValue(TokenType.dot);
                return;
            }
        case '0': .. case '9':
            lexNumber();
            return;
        case '\'':
            lexCharacterLiteral();
            return;
        case '"':
        case '`':
            lexString();
            return;
        case 'q':
            nextCharNonLF();
            if (isEoF())
                goto default;
            switch (src.front)
            {
            case '{':
                lexTokenString();
                return;
            case '"':
                lexDelimitedString();
                return;
            default:
                break;
            }
            goto default;
        case 'r':
            nextCharNonLF();
            if (isEoF())
                goto default;
            else if (src.front == '"')
            {
                lexString();
                return;
            }
            else
                goto default;
        case 'x':
            nextCharNonLF();
            if (isEoF())
                goto default;
            else if (src.front == '"')
            {
                lexHexString();
                return;
            }
            else
                goto default;
        case '#':
            lexSpecialTokenSequence();
            if(config.iterStyle & IterationStyle.includeSpecialTokens)
                return;
            goto L_advance; // tail-recursion
        // "short" ASCII whites
        case 0x20:
        case 0x09: .. case 0x0d:
             if (config.iterStyle & IterationStyle.includeWhitespace)
                return lexWhitespace!true();
             lexWhitespace!false();
             goto L_advance; // tail-recursion
        default:
            if ((src.front & 0x80) && isLongWhite())
            {
                if (config.iterStyle & IterationStyle.includeWhitespace)
                    return lexWhitespace!true();
                lexWhitespace!false();
                goto L_advance; // tail-recursion
            }
            for(;;)
            {
                if(isSeparating())
                    break;
                nextCharNonLF();
                if(isEoF())
                    break;
            }

            current.type = lookupTokenType(src.slice);
            current.value = getTokenValue(current.type);
            if (current.value is null)
                setTokenValue();

            if (!(config.iterStyle & IterationStyle.ignoreEOF) && current.type == TokenType.eof)
            {
                _empty = true;
                return;
            }

            if (config.iterStyle & TokenStyle.doNotReplaceSpecial)
                return;
            expandSpecialToken();
        }
    }

    // TODO: LexSource could be improved for forward ranges
    // to avoid buffering at all (by disabling it for a moment)
    // so keep the 'keep' parameter here and elsewhere
    void lexWhitespace(bool keep)()
    {
        current.type = TokenType.whitespace;
        do
        {
            nextChar();
        } while (!isEoF() && isWhite());
        static if (keep) setTokenValue();
    }

    void lexComment(bool keep)()
    in
    {
        assert (src.front == '/' || src.front == '*' || src.front == '+');
    }
    body
    {
        current.type = TokenType.comment;
        switch(src.front)
        {
        case '/':
            while (!isEoF() && !isNewline(src.front))
            {
                nextCharNonLF();
            }
            break;
        case '*':
            while (!isEoF())
            {
                if (src.front == '*')
                {
                    static if (keep) nextCharNonLF();
                    else src.popFront();
                    if (src.front == '/')
                    {
                        nextCharNonLF();
                        break;
                    }
                }
                else
                    nextChar();
            }
            break;
        case '+':
            int depth = 1;
            while (depth > 0 && !isEoF())
            {
                if (src.front == '+')
                {
                    nextCharNonLF();
                    if (src.front == '/')
                    {
                        nextCharNonLF();
                        --depth;
                    }
                }
                else if (src.front == '/')
                {
                    nextCharNonLF();
                    if (src.front == '+')
                    {
                        nextCharNonLF();
                        ++depth;
                    }
                }
                else
                    nextChar();
            }
            break;
        default:
            assert(false);
        }
        static if (keep)
        setTokenValue();
    }

    void lexHexString()
    in
    {
        assert (src.front == '"');
    }
    body
    {
        current.type = TokenType.stringLiteral;
        nextChar();
        while (true)
        {
            if (isEoF())
            {
                errorMessage("Unterminated hex string literal");
                return;
            }
            else if (isHexDigit(src.front))
            {
                nextCharNonLF();
            }
            else if (isWhite() && (config.tokenStyle & TokenStyle.notEscaped))
            {
                nextChar();
            }
            else if (src.front == '"')
            {
                nextCharNonLF();
                break;
            }
            else
            {
                errorMessage(format("Invalid character '%s' in hex string literal",
                    cast(char) src.front));
                return;
            }
        }
        bool hasSuffix = lexStringSuffix();
        if (config.tokenStyle & TokenStyle.notEscaped)
        {
            if (config.tokenStyle & TokenStyle.includeQuotes)
                setTokenValue();
            else
                setTokenValue(2, hasSuffix ? -2 : -1);
        }
        else
        {
            // TODO: appender is an allocation happy fat pig
            // remove it later
            auto a = appender!(char[])();
            foreach (b; std.range.chunks(src.slice[2 .. $ - 1], 2))
            {
                auto s = cast(char[])b;
                ubyte ch = cast(ubyte)parse!uint(s, 16);
                a.put(ch);
            }
            // can safely assume ownership of data
            current.value = cast(string)a.data;
        }
    }

    void lexNumber()
    in
    {
        assert(isDigit(src.front) || src.front == '.');
    }
    body
    {
        if (src.front != '0')
        {
            lexDecimal();
            return;
        }
        else
        {
            switch (src.peek())
            {
            case 'x':
            case 'X':
                nextCharNonLF();
                nextCharNonLF();
                lexHex();
                break;
            case 'b':
            case 'B':
                nextCharNonLF();
                nextCharNonLF();
                lexBinary();
                break;
            default:
                lexDecimal();
                break;
            }
        }
    }

    void lexFloatSuffix()
    {
        switch (src.front)
        {
        case 'L':
            nextCharNonLF();
            current.type = TokenType.doubleLiteral;
            break;
        case 'f':
        case 'F':
            nextCharNonLF();
            current.type = TokenType.floatLiteral;
            break;
        default:
            break;
        }
        if (!isEoF() && src.front == 'i')
        {
            nextCharNonLF();
            if (current.type == TokenType.floatLiteral)
                current.type = TokenType.ifloatLiteral;
            else
                current.type = TokenType.idoubleLiteral;
        }
    }

    void lexIntSuffix()
    {
        bool foundU;
        bool foundL;
        while (!isEoF())
        {
            switch (src.front)
            {
            case 'u':
            case 'U':
                if (foundU)
                    return;
                switch (current.type)
                {
                case TokenType.intLiteral:
                    current.type = TokenType.uintLiteral;
                    nextCharNonLF();
                    break;
                case TokenType.longLiteral:
                    current.type = TokenType.ulongLiteral;
                    nextCharNonLF();
                    break;
                default:
                    assert (false);
                }
                foundU = true;
                break;
            case 'L':
                if (foundL)
                    return;
                switch (current.type)
                {
                case TokenType.intLiteral:
                    current.type = TokenType.longLiteral;
                    nextCharNonLF();
                    break;
                case TokenType.uintLiteral:
                    current.type = TokenType.ulongLiteral;
                    nextCharNonLF();
                    break;
                default:
                    assert (false);
                }
                foundL = true;
                break;
            default:
                return;
            }
        }
    }

    void lexExponent()
    in
    {
        assert (src.front == 'e' || src.front == 'E' || src.front == 'p'
            || src.front == 'P');
    }
    body
    {
        nextCharNonLF();
        bool foundSign = false;
        bool foundDigit = false;
        while (!isEoF())
        {
            switch (src.front)
            {
            case '-':
            case '+':
                if (foundSign)
                {
                    if (!foundDigit)
                    errorMessage("Expected an exponent");
                    return;
                }
                foundSign = true;
                nextCharNonLF();
                break;
            case '0': .. case '9':
            case '_':
                foundDigit = true;
                nextCharNonLF();
                break;
            case 'L':
            case 'f':
            case 'F':
            case 'i':
                lexFloatSuffix();
                return;
            default:
                if (!foundDigit)
                    errorMessage("Expected an exponent");
                return;
            }
        }
    }

    void lexDecimal()
    in
    {
        assert (isDigit(src.front) || src.front == '.');
    }
    body
    {
        bool foundDot = src.front == '.';
        if (foundDot)
            nextCharNonLF();
        current.type = TokenType.intLiteral;
        decimalLoop: while (!isEoF())
        {
            switch (src.front)
            {
            case '0': .. case '9':
            case '_':
                nextCharNonLF();
                break;
            case 'u':
            case 'U':
                if (!foundDot)
                    lexIntSuffix();
                break decimalLoop;
            case 'i':
                lexFloatSuffix();
                break decimalLoop;
            case 'L':
                if (foundDot)
                    lexFloatSuffix();
                else
                    lexIntSuffix();
                break decimalLoop;
            case 'f':
            case 'F':
                lexFloatSuffix();
                break decimalLoop;
            case 'e':
            case 'E':
                lexExponent();
                break decimalLoop;
            case '.':
                if (foundDot)
                    break decimalLoop;
                if (src.canPeek() && src.peek() == '.')
                    break decimalLoop;
                nextCharNonLF();
                foundDot = true;
                current.type = TokenType.doubleLiteral;
                break;
            default:
                break decimalLoop;
            }
        }
        setTokenValue();
    }

    void lexBinary()
    {
        current.type = TokenType.intLiteral;
        binaryLoop: while (!isEoF())
        {
            switch (src.front)
            {
            case '0':
            case '1':
            case '_':
                nextCharNonLF();
                break;
            case 'u':
            case 'U':
            case 'L':
                lexIntSuffix();
                break binaryLoop;
            default:
                break binaryLoop;
            }
        }
        setTokenValue();
    }

    void lexHex()
    {
        current.type = TokenType.intLiteral;
        bool foundDot;
        hexLoop: while (!isEoF())
        {
            switch (src.front)
            {
            case 'a': .. case 'f':
            case 'A': .. case 'F':
            case '0': .. case '9':
            case '_':
                nextCharNonLF();
                break;
            case 'u':
            case 'U':
                lexIntSuffix();
                break hexLoop;
            case 'i':
                if (foundDot)
                    lexFloatSuffix();
                break hexLoop;
            case 'L':
                if (foundDot)
                {
                    lexFloatSuffix();
                    break hexLoop;
                }
                else
                {
                    lexIntSuffix();
                    break hexLoop;
                }
            case 'p':
            case 'P':
                lexExponent();
                break hexLoop;
            case '.':
                if (foundDot)
                    break hexLoop;
                if (src.canPeek() && src.peek() == '.')
                    break hexLoop;
                nextCharNonLF();
                foundDot = true;
                current.type = TokenType.doubleLiteral;
                break;
            default:
                break hexLoop;
            }
        }
        setTokenValue();
    }

    bool lexStringSuffix()
    {
        current.type = TokenType.stringLiteral;
        bool foundSuffix = false;
        if (!isEoF())
        {
            switch (src.front)
            {
            case 'w':
                current.type = TokenType.wstringLiteral;
                goto case 'c';
            case 'd':
                current.type = TokenType.dstringLiteral;
                goto case 'c';
            case 'c':
                foundSuffix = true;
                nextCharNonLF();
                break;
            default:
                break;
            }
        }
        return foundSuffix;
    }

    void lexCharacterLiteral()
    in
    {
        assert (src.front == '\'');
    }
    body
    {
        current.type = TokenType.characterLiteral;
        nextChar();
        if (isEoF())
        {
            errorMessage("Unterminated character literal");
            return;
        }
        switch (src.front)
        {
        case '\'':
            break;
        case '\\':
            if (config.tokenStyle & TokenStyle.notEscaped)
                skipEscapeSequence();
            else
            {
                // the only special path
                // 40 bytes is enough for 2 quotes
                // and the longest character entity
                ubyte[40] utf8;
                size_t len;
                if (config.tokenStyle & TokenStyle.includeQuotes)
                {
                    utf8[0] = '\'';
                    len = decodeEscapeSequence(utf8[1..$]);
                    utf8[len++] = '\'';
                }
                else
                    len = decodeEscapeSequence(utf8[]);
                if (src.front != '\'')
                {
                    errorMessage("Expected \"'\" to end character literal");
                }
                // skip over last "'"
                nextChar();
                setTokenValue(utf8[0..len]);
            return;
            }
            break;
        default:
            if (src.front & 0x80)
            {
                while (src.front & 0x80)
                    nextChar();
                break;
            }
            else
            {
                nextChar();
                break;
            }
        }
        if (src.front != '\'')
            errorMessage("Expected \"'\" to end character literal");
        nextChar();
        if (config.tokenStyle & TokenStyle.includeQuotes)
            setTokenValue();
        else
            setTokenValue(1, -1);
    }

    void lexString()
    in
    {
        assert (src.front == '"');
    }
    body
    {
        current.type = TokenType.stringLiteral;
        bool longWysiwg = src.slice.length > 0 && src.slice[0] == 'r'; // 2 chars : r"
        bool isWysiwyg = src.front == '`';
        // in case we need to unescape string
        Appender!(ubyte[]) unescaped;
        auto quote = src.front;
        nextChar();
        while (true)
        {
            if (isEoF())
            {
                errorMessage("Unterminated string literal");
                return;
            }
            else if (src.front == '\\')
            {
                if (isWysiwyg || longWysiwg)
                    nextChar();
                else if(config.tokenStyle & TokenStyle.notEscaped)
                {
                    skipEscapeSequence();
                }
                else
                {
                    if(unescaped == Appender!(ubyte[]).init)
                        unescaped = appender!(ubyte[])();
                    unescaped.put(src.slice());
                    decodeEscapeSequence(unescaped);
                    src.mark(); //start next slice after escape sequence
                }
            }
            else if (src.front == quote)
            {
                nextCharNonLF();
                        break;
            }
            else
                nextChar();
        }
        lexStringSuffix();
        // helper to handle quotes
        void setData(R)(R range)
        {
            if (config.tokenStyle & TokenStyle.includeQuotes)
                setTokenValue(range);
            else if (longWysiwg)
                setTokenValue(range[2..$-1]);
            else
                setTokenValue(range[1..$-1]);
        }
        import std.stdio;
        if(unescaped != Appender!(ubyte[]).init)
        {
            //stuff in the last slice and use buffered data
            unescaped.put(src.slice);
            setData(unescaped.data);
        }
        else
        {
            setData(src.slice); //slice directly
        }
    }

    void lexDelimitedString()
    in
    {
        assert(src.front == '"');
    }
    body
    {
        current.type = TokenType.stringLiteral;

        nextChar();

        bool heredoc;
        ubyte open;
        ubyte close;

        switch (src.front)
        {
        case '[': open = '['; close = ']'; break;
        case '{': open = '{'; close = '}'; break;
        case '(': open = '('; close = ')'; break;
        case '<': open = '<'; close = '>'; break;
        default: heredoc = true; break;
        }
        if (heredoc)
            lexHeredocString();
        else
            lexNormalDelimitedString(open, close);
    }

    void lexNormalDelimitedString(ubyte open, ubyte close)
    in
    {
        assert(src.slice[0 .. 2] == `q"`);
    }
    body
    {
        current.type = TokenType.stringLiteral;
        int depth = 1;
        nextChar();
        while (true)
        {
            if (isEoF())
            {
                errorMessage("Unterminated string literal");
                break;
            }
            if (src.front == open)
            {
                nextChar();
                ++depth;
            }
            else if (src.front == close)
            {
                nextChar();
                --depth;
                if (depth <= 0)
                {
                    auto r = src.save(); //TODO: allocates for Fwd range
                    if (r.front == '"')
                    {
                        nextChar();
                        break;
                    }
                    else
                    {
                        errorMessage("Expected \" after balanced "
                            ~ cast(char) close ~ " but found "
                            ~ cast(char) r.front ~ " instead.");
                        break;
                    }
                }
            }
            else
                nextChar();
        }
        if (config.tokenStyle & TokenStyle.includeQuotes)
            setTokenValue();
        else
            setTokenValue(3, -2);
    }

    void lexHeredocString()
    in
    {
        assert (src.slice.equal("q\""));
    }
    body
    {
        typeof(src.slice) ident;
        uint newlineBytes;
        while (true)
        {
            if (isEoF())
            {
                errorMessage("Unterminated string literal");
                return;
            }
            else if (isNewline(src.front))
            {
                ident = src.slice[2..$];
                nextChar();
                newlineBytes = cast(uint) (src.slice.length - 2 - ident.length);
                break;
            }
            else if (isSeparating())
            {
                nextChar();
                ident = src.slice[2..$];
                nextChar();
                newlineBytes = 0;
                break;
            }
            else
            {
                nextChar();
            }
        }
        while (true)
        {
            if (isEoF())
            {
                errorMessage("Unterminated string literal");
                break;
            }
            else if (src.slice.length > ident.length
                && src.slice[$-ident.length .. $].equal(ident))
            {
                if (src.front == '"')
                {
                    nextChar();
                    lexStringSuffix();
                    break;
                }
                else
                {
                    errorMessage("Unterminated string literal: " ~ cast(string) src.slice);
                    break;
                }
            }
            else
                nextChar();
        }

        bool hasSuffix = lexStringSuffix();

        if (config.tokenStyle & TokenStyle.includeQuotes)
            setTokenValue();
        else
        {
            setTokenValue(cast(int) (2 + newlineBytes + ident.length),
                cast(int) (-(ident.length + (hasSuffix ? 2 : 1))));
        }
    }

    void lexTokenString()
    in
    {
        assert (src.front == '{');
    }
    body
    {
        current.type = TokenType.stringLiteral;
        nextChar();
        auto app = appender!(ubyte[])();
        if (config.tokenStyle & TokenStyle.includeQuotes)
        {
            app.put('q');
            app.put('{');
        }
        LexerConfig c = config;
        scope (exit) config = c;
        config.iterStyle = IterationStyle.everything;
        config.tokenStyle = TokenStyle.source;
        int depth = 1;

        while (!isEoF())
        {
            advance();
            if (current.type == TokenType.lBrace)
                ++depth;
            else if (current.type == TokenType.rBrace)
            {
                --depth;
                if (depth <= 0)
                    break;
            }
            app.put(representation(current.value));
        }
        config = c;
        if (config.tokenStyle & TokenStyle.includeQuotes)
        {
            app.put('}');
        }
        if (src.empty)
            current.type = TokenType.stringLiteral;
        else
        {
            switch (src.front)
            {
                case 'd':
                    if (config.tokenStyle & TokenStyle.includeQuotes)
                        app.put('d');
                    current.type = TokenType.dstringLiteral;
                    src.popFront();
                    break;
                case 'w':
                    if (config.tokenStyle & TokenStyle.includeQuotes)
                        app.put('w');
                    current.type = TokenType.wstringLiteral;
                    src.popFront();
                    break;
                case 'c':
                    if (config.tokenStyle & TokenStyle.includeQuotes)
                        app.put('c');
                    src.popFront();
                    goto default;
                default:
                    current.type = TokenType.stringLiteral;
                    break;
            }
        }
        current.value = cast(string) app.data;
    }

    void lexSpecialTokenSequence()
    in
    {
        assert (src.front == '#');
    }
    body
    {
        nextChar();
        auto r = src.save();
        auto app = appender!(ubyte[])();
        app.put('#');
        while (true)
        {
            if (r.isRangeEoF())
            {
                errorMessage("Found EOF when interpreting special token sequence");
                return;
            }
            else if (isNewline(r.front))
                break;
            else
            {
                app.put(r.front);
                r.popFront();
            }
        }
        auto m = match((cast(char[]) app.data),
            `#line\s+(?P<line>\d+)\s*(?P<filespec>".+")*?`);
        if (m)
        {
            current.type = TokenType.specialTokenSequence;
            current.value = (cast(char[]) app.data).idup;
            column += app.data.length;
            foreach (i; 0 .. app.data.length)
                src.popFront();
            auto c = m.captures;
            if (c["filespec"])
                config.fileName = c["filespec"].idup;
            auto l = c["line"];
            lineNumber = parse!uint(l);
        }
        else
        {
            current.type = TokenType.hash;
            current.value = getTokenValue(TokenType.hash);
        }
    }

//=====================================================================
//          Helpers for lexXYZ functions
//=====================================================================
    void skipEscapeSequence()
    {
        // no decoding, just minor sanity checks
        nextChar();
        switch (src.front)
        {
        case '\'':
        case '"':
        case '?':
        case '\\':
        case 'a':
        case 'b':
        case 'f':
        case 'n':
        case 'r':
        case 't':
        case 'v':
        case 0x0a:
        case 0x00:
            nextChar();
            return;
        case '0': .. case '7':
            foreach(i; 0 .. 3)
            {
                nextChar();
                if (src.front < '0' || src.front > '7') return;
            }
            return;
        case 'x':
            nextChar();
            foreach(i; 0 .. 2)
            {
                if (!isHexDigit(src.front))
                {
                    errorMessage("Expected hex digit");
                    return;
                }
                nextChar();
            }
            return;
        case 'u':
        case 'U':
            uint digits = src.front == 'u' ? 4 : 8;
            nextChar();
            foreach (i; 0 .. digits)
            {
                if (!isHexDigit(src.front))
                {
                    errorMessage("Expected hex digit instead of %s".format(
                        cast(char) src.front));
                    return;
                }
                nextChar();
            }
            return;
        case '&':
            while (!isEoF())
            {
                nextChar();
                if (src.front == ';')
                    break;
            }
            return;
        default:
            errorMessage("Invalid escape sequence");
            return;
        }
    }

    size_t decodeEscapeSequence(OutputRange)(OutputRange dest)
    in
    {
        assert (src.front == '\\');
    }
    body
    {
        size_t reencodeNumeric(ubyte[] src, int radix, OutputRange dest)
        {
            char[] chunk = cast(char[])src;
            char[4] utfBuf;
            uint codepoint = parse!uint(chunk, radix);
            size_t len;
            try
                 len = encode(utfBuf, codepoint);
            catch (UTFException ex)
            {
                errorMessage(ex.msg);
                return 0;
            }
            dest.put(cast(ubyte[]) utfBuf[0..len]);
            return len;
        }

        ubyte[40] buffer;
        src.popFront();
        switch (src.front)
            {
        case '\'':
        case '"':
        case '?':
        case '\\':
            buffer[0] = src.front;
            src.popFront();
            return 1;
        case 'a':  dest.put('\a'); src.popFront(); return 1;
        case 'b':  dest.put('\b'); src.popFront(); return 1;
        case 'f':  dest.put('\f'); src.popFront(); return 1;
        case 'n':  dest.put('\n'); src.popFront(); return 1;
        case 'r':  dest.put('\r'); src.popFront(); return 1;
        case 't':  dest.put('\t'); src.popFront(); return 1;
        case 'v':  dest.put('\v'); src.popFront(); return 1;
        case 0x0a: dest.put(cast(ubyte)0x0a); src.popFront(); return 1;
        case 0x00: dest.put(cast(ubyte)0x00); src.popFront(); return 1;
        case '0': .. case '7':
            size_t idx = 0;
            while(idx < 3 && !isEoF())
            {
                buffer[idx++] = src.front;
                src.popFront();
                if (src.front < '0' || src.front > '7') break;
            }
            return reencodeNumeric(buffer[0..idx], 8, dest);
        case 'x':
            src.popFront();
            foreach(i; 0 .. 2)
            {
                if (!isHexDigit(src.front))
                {
                    errorMessage("Expected hex digit");
                    return 1;
                }
                buffer[i] = src.front;
                src.popFront();
            }
            return reencodeNumeric(buffer[0..2], 16, dest);
        case 'u':
        case 'U':
            uint digitCount = src.front == 'u' ? 4 : 8;
            src.popFront();
            foreach (i; 0 .. digitCount)
            {
                if (!isHexDigit(src.front))
                {
                    errorMessage("Expected hex digit");
                    return 1;
                }
                buffer[i] = src.front;
                src.popFront();
            }
            return reencodeNumeric(buffer[0..digitCount], 16, dest);
        case '&':
            src.popFront();
            size_t idx = 0;
            while (!isEoF())
            {
                if (isAlpha(src.front))
                {
                    buffer[idx++] = src.front;
                    if(idx == buffer.length) // way over maximum length
                        errorMessage("Invalid character entity");
                    src.popFront();
                }
                else if (src.front == ';')
                {
                    src.popFront();
                    break;
                }
                else
                {
                        errorMessage("Invalid character entity");
                        return idx;
                }
            }
            //TODO: avoid looking up as UTF string, use raw bytes
            string chunk = cast(string)buffer[0..idx];
            auto names = assumeSorted(map!"a.name"(characterEntities));
            auto place = names.lowerBound(chunk).length;
            if (place == names.length || names[place] != chunk)
            {
                errorMessage("Invalid character entity \"&%s;\""
                    .format(cast(string) chunk));
                return 1;
            }
            auto entity = characterEntities[place].value;
            dest.put(cast(ubyte[]) entity);
            return entity.length;
        default:
            errorMessage("Invalid escape sequence");
            return 1;
        }
    }

    // advances underlying mark-slice range and counts lines, cols
    void nextChar()
    {
        bool foundNewline;
        if (src.front == '\r')
        {
            src.popFront();
            foundNewline = true;
        }
        if (src.front == '\n')
        {
            src.popFront();
            foundNewline = true;
        }
        else
        {
            src.popFront();
        }
        if (foundNewline)
        {
            ++lineNumber;
            column = 0;
        }
        else
            ++column;

    }

    //same but don't bother for LF sequences
    void nextCharNonLF()
    {
        src.popFront();
        ++column;
    }

    void setTokenValue()()
    {
        current.value = cache.get(src.slice);
    }

    void setTokenValue()(int startOffset, int endOffset)
    in
    {
        assert(startOffset >= 0);
        assert(endOffset <= 0);
    }
    body
    {
        auto piece = src.slice;
        // avoid unsigned arithmetic as endOffset is negative
        int end = cast(int)piece.length + endOffset;
        current.value = cache.get(src.slice[startOffset .. end]);
    }

    void setTokenValue(R)(R range)
        if(isRandomAccessRange!R && is(ElementType!R : const(ubyte)))
    {
        current.value = cache.get(range);
    }

    bool isEoF() const
    {
        return src.empty || src.front == 0 || src.front == 0x1a;
    }

    bool isSeparating()
    {
        auto ch = src.front;
        if (ch <= 0x2f) return true;
        if (ch >= ':' && ch <= '@') return true;
        if (ch >= '[' && ch <= '^') return true;
        if (ch >= '{' && ch <= '~') return true;
        if (ch == '`') return true;
        if ((ch & 0x80) && isLongWhite()) return true;
        return false;
    }

    bool isWhite()
    {
        auto c = src.front;
        if (c & 0x80) // multi-byte utf-8
        {
            return isLongWhite();
        }
<<<<<<< HEAD
        src.mark(); // mark a start of a lexing "frame"
		current.line = lineNumber;
		current.startIndex = src.index;
		current.column = column;
		current.value = null;        
		switch (src.front)
		{
        // handle sentenels for end of input
        case 0: 
        case 0x1a:
            // TODO: check config flags, it's cheap 
            // since this branch at most is taken once per file 
            _empty = true;
            return;        
//        pragma(msg, generateCaseTrie(
		mixin(generateCaseTrie(
			"=",               "TokenType.assign",
			"@",               "TokenType.at",
			"&",               "TokenType.bitAnd",
			"&=",              "TokenType.bitAndEqual",
			"|",               "TokenType.bitOr",
			"|=",              "TokenType.bitOrEqual",
			"~=",              "TokenType.catEqual",
			":",               "TokenType.colon",
			",",               "TokenType.comma",
			"--",              "TokenType.decrement",
			"$",               "TokenType.dollar",
			"==",              "TokenType.equals",
			"=>",              "TokenType.goesTo",
			">",               "TokenType.greater",
			">=",              "TokenType.greaterEqual",
			"++",              "TokenType.increment",
			"{",               "TokenType.lBrace",
			"[",               "TokenType.lBracket",
			"<",               "TokenType.less",
			"<=",              "TokenType.lessEqual",
			"<>=",             "TokenType.lessEqualGreater",
			"<>",              "TokenType.lessOrGreater",
			"&&",              "TokenType.logicAnd",
			"||",              "TokenType.logicOr",
			"(",               "TokenType.lParen",
			"-",               "TokenType.minus",
			"-=",              "TokenType.minusEqual",
			"%",               "TokenType.mod",
			"%=",              "TokenType.modEqual",
			"*=",              "TokenType.mulEqual",
			"!",               "TokenType.not",
			"!=",              "TokenType.notEqual",
			"!>",              "TokenType.notGreater",
			"!>=",             "TokenType.notGreaterEqual",
			"!<",              "TokenType.notLess",
			"!<=",             "TokenType.notLessEqual",
			"!<>",             "TokenType.notLessEqualGreater",
			"+",               "TokenType.plus",
			"+=",              "TokenType.plusEqual",
			"^^",              "TokenType.pow",
			"^^=",             "TokenType.powEqual",
			"}",               "TokenType.rBrace",
			"]",               "TokenType.rBracket",
			")",               "TokenType.rParen",
			";",               "TokenType.semicolon",
			"<<",              "TokenType.shiftLeft",
			"<<=",             "TokenType.shiftLeftEqual",
			">>",              "TokenType.shiftRight",
			">>=",             "TokenType.shiftRightEqual",
			"*",               "TokenType.star",
			"?",               "TokenType.ternary",
			"~",               "TokenType.tilde",
			"!<>=",            "TokenType.unordered",
			">>>",             "TokenType.unsignedShiftRight",
			">>>=",            "TokenType.unsignedShiftRightEqual",
			"^",               "TokenType.xor",
			"^=",              "TokenType.xorEqual",
		));
		case '/':
			nextCharNonLF();
			if (isEoF())
			{
				current.type = TokenType.div;
				current.value = "/";
				return;
			}
			switch (src.front)
			{
			case '/':
			case '*':
			case '+':
				if (config.iterStyle & IterationStyle.includeComments)
					return lexComment!true();
                lexComment!false();
                goto L_advance; // tail-recursion
				
			case '=':
				current.type = TokenType.divEqual;
				current.value = "/=";
				src.popFront();
				return;
			default:
				current.type = TokenType.div;
				current.value = "/";
				return;
			}
		case '.':
			if (!src.canPeek())
			{
				current.type = TokenType.dot;
				current.value = getTokenValue(TokenType.dot);
				return;
			}
			switch (src.peek())
			{
			case '0': .. case '9':
				lexNumber();
				return;
			case '.':
				nextCharNonLF();
				nextCharNonLF();
				current.type = TokenType.slice;
				if (src.front == '.')
				{
					current.type = TokenType.vararg;
					nextCharNonLF();
				}
				current.value = getTokenValue(current.type);
				return;
			default:
				nextCharNonLF();
				current.type = TokenType.dot;
				current.value = getTokenValue(TokenType.dot);
				return;
			}
		case '0': .. case '9':
			lexNumber();
			return;
		case '\'':
			lexCharacterLiteral();
			return;
		case '"':
		case '`':
			lexString();
			return;
		case 'q':
			nextCharNonLF();
			if (isEoF())
				goto default;
			switch (src.front)
			{
			case '{':
				lexTokenString();
				return;
			case '"':
				lexDelimitedString();
				return;
			default:
				break;
			}
			goto default;
		case 'r':
			nextCharNonLF();
			if (isEoF())
				goto default;
			else if (src.front == '"')
			{
				lexString();
				return;
			}
			else
				goto default;
		case 'x':
			nextCharNonLF();
			if (isEoF())
				goto default;
			else if (src.front == '"')
			{
				lexHexString();
				return;
			}
			else
				goto default;
		case '#':            
            lexSpecialTokenSequence();
            if(config.iterStyle & IterationStyle.includeSpecialTokens)
                return;
            goto L_advance; // tail-recursion
        // "short" ASCII whites
        case 0x20:
        case 0x09: .. case 0x0d:
             if (config.iterStyle & IterationStyle.includeWhitespace)
                return lexWhitespace!true();
             lexWhitespace!false();
             goto L_advance; // tail-recursion 
		default:        
            if ((src.front & 0x80) && isLongWhite())
            {               
                if (config.iterStyle & IterationStyle.includeWhitespace)
                    return lexWhitespace!true();
                lexWhitespace!false();
                goto L_advance; // tail-recursion
            }
			for(;;)
			{
                if(isSeparating())
                    break;
				nextCharNonLF();
                if(isEoF())
                    break;
			}

			current.type = lookupTokenType(src.slice);
			current.value = getTokenValue(current.type);
			if (current.value is null)
				setTokenValue();

			if (!(config.iterStyle & IterationStyle.ignoreEOF) && current.type == TokenType.eof)
			{
				_empty = true;
				return;
			}

			if (config.iterStyle & TokenStyle.doNotReplaceSpecial)
				return;
            expandSpecialToken();
		}
	}

	// TODO: LexSource could be improved for forward ranges
	// to avoid buffering at all (by disabling it for a moment)
	// so keep the 'keep' parameter here and elsewhere
	void lexWhitespace(bool keep)()
	{
		current.type = TokenType.whitespace;
		do
		{
			nextChar();
		}while (!isEoF() && isWhite());
		static if (keep) setTokenValue();
	}

	void lexComment(bool keep)()
	in
	{
		assert (src.front == '/' || src.front == '*' || src.front == '+');
	}
	body
	{
		current.type = TokenType.comment;
		switch(src.front)
		{
		case '/':
			while (!isEoF() && !isNewline(src.front))
			{
				nextCharNonLF();
			}
			break;
		case '*':
			while (!isEoF())
			{
				if (src.front == '*')
				{
					static if (keep) nextCharNonLF();
					else src.popFront();
					if (src.front == '/')
					{
						nextCharNonLF();
						break;
					}
				}
				else
					nextChar();
			}
			break;
		case '+':
			int depth = 1;
			while (depth > 0 && !isEoF())
			{
				if (src.front == '+')
				{
					nextCharNonLF();
					if (src.front == '/')
					{
						nextCharNonLF();
						--depth;
					}
				}
				else if (src.front == '/')
				{
					nextCharNonLF();
					if (src.front == '+')
					{
						nextCharNonLF();
						++depth;
					}
				}
				else
					nextChar();
			}
			break;
		default:
			assert(false);
		}
		static if (keep)
		setTokenValue();
	}

	void lexHexString()
	in
	{
		assert (src.front == '"');
	}
	body
	{
		current.type = TokenType.stringLiteral;
		nextChar();
		while (true)
		{
			if (isEoF())
			{
				errorMessage("Unterminated hex string literal");
				return;
			}
			else if (isHexDigit(src.front))
			{
				nextCharNonLF();
			}
			else if (isWhite() && (config.tokenStyle & TokenStyle.notEscaped))
			{
				nextChar();
			}
			else if (src.front == '"')
			{
				nextCharNonLF();
				break;
			}
			else
			{
				errorMessage(format("Invalid character '%s' in hex string literal",
					cast(char) src.front));
				return;
			}
		}
		bool hasSuffix = lexStringSuffix();
		if (config.tokenStyle & TokenStyle.notEscaped)
		{
			if (config.tokenStyle & TokenStyle.includeQuotes)
				setTokenValue();
			else
				setTokenValue(2, hasSuffix ? -2 : -1);
		}
		else
		{
			// TODO: appender is an allocation happy fat pig
			// remove it later
			auto a = appender!(char[])();
			foreach (b; std.range.chunks(src.slice[2 .. $ - 1], 2))
			{
				auto s = cast(char[])b;
				ubyte ch = cast(ubyte)parse!uint(s, 16);
				a.put(ch);
			}
			// can safely assume ownership of data
			current.value = cast(string)a.data;
		}
	}

	void lexNumber()
	in
	{
		assert(isDigit(src.front) || src.front == '.');
	}
	body
	{
		if (src.front != '0')
		{
			lexDecimal();
			return;
		}
		else
		{
			switch (src.peek())
			{
			case 'x':
			case 'X':
				nextCharNonLF();
				nextCharNonLF();
				lexHex();
				break;
			case 'b':
			case 'B':
				nextCharNonLF();
				nextCharNonLF();
				lexBinary();
				break;
			default:
				lexDecimal();
				break;
			}
		}
	}

	void lexFloatSuffix()
	{
		switch (src.front)
		{
		case 'L':
			nextCharNonLF();
			current.type = TokenType.doubleLiteral;
			break;
		case 'f':
		case 'F':
			nextCharNonLF();
			current.type = TokenType.floatLiteral;
			break;
		default:
			break;
		}
		if (!isEoF() && src.front == 'i')
		{
			nextCharNonLF();
			if (current.type == TokenType.floatLiteral)
				current.type = TokenType.ifloatLiteral;
			else
				current.type = TokenType.idoubleLiteral;
		}
	}

	void lexIntSuffix()
	{
		bool foundU;
		bool foundL;
		while (!isEoF())
		{
			switch (src.front)
			{
			case 'u':
			case 'U':
				if (foundU)
					return;
				switch (current.type)
				{
				case TokenType.intLiteral:
					current.type = TokenType.uintLiteral;
					nextCharNonLF();
					break;
				case TokenType.longLiteral:
					current.type = TokenType.ulongLiteral;
					nextCharNonLF();
					break;
				default:
					assert (false);
				}
				foundU = true;
				break;
			case 'L':
				if (foundL)
					return;
				switch (current.type)
				{
				case TokenType.intLiteral:
					current.type = TokenType.longLiteral;
					nextCharNonLF();
					break;
				case TokenType.uintLiteral:
					current.type = TokenType.ulongLiteral;
					nextCharNonLF();
					break;
				default:
					assert (false);
				}
				foundL = true;
				break;
			default:
				return;
			}
		}
	}

	void lexExponent()
	in
	{
		assert (src.front == 'e' || src.front == 'E' || src.front == 'p'
			|| src.front == 'P');
	}
	body
	{
		nextCharNonLF();
		bool foundSign = false;
		bool foundDigit = false;
		while (!isEoF())
		{
			switch (src.front)
			{
			case '-':
			case '+':
				if (foundSign)
				{
					if (!foundDigit)
					errorMessage("Expected an exponent");
					return;
				}
				foundSign = true;
				nextCharNonLF();
				break;
			case '0': .. case '9':
			case '_':
				foundDigit = true;
				nextCharNonLF();
				break;
			case 'L':
			case 'f':
			case 'F':
			case 'i':
				lexFloatSuffix();
				return;
			default:
				if (!foundDigit)
					errorMessage("Expected an exponent");
				return;
			}
		}
	}

	void lexDecimal()
	in
	{
		assert (isDigit(src.front) || src.front == '.');
	}
	body
	{
		bool foundDot = src.front == '.';
		if (foundDot)
			nextCharNonLF();
		current.type = TokenType.intLiteral;
		decimalLoop: while (!isEoF())
		{
			switch (src.front)
			{
			case '0': .. case '9':
			case '_':
				nextCharNonLF();
				break;
			case 'u':
			case 'U':
				if (!foundDot)
					lexIntSuffix();
				break decimalLoop;
			case 'i':
				lexFloatSuffix();
				break decimalLoop;
			case 'L':
				if (foundDot)
					lexFloatSuffix();
				else
					lexIntSuffix();
				break decimalLoop;
			case 'f':
			case 'F':
				lexFloatSuffix();
				break decimalLoop;
			case 'e':
			case 'E':
				lexExponent();
				break decimalLoop;
			case '.':
				if (foundDot)
					break decimalLoop;
				if (src.canPeek() && src.peek() == '.')
					break decimalLoop;
				nextCharNonLF();
				foundDot = true;
				current.type = TokenType.doubleLiteral;
				break;
			default:
				break decimalLoop;
			}
		}
		setTokenValue();
	}

	void lexBinary()
	{
		current.type = TokenType.intLiteral;
		binaryLoop: while (!isEoF())
		{
			switch (src.front)
			{
			case '0':
			case '1':
			case '_':
				nextCharNonLF();
				break;
			case 'u':
			case 'U':
			case 'L':
				lexIntSuffix();
				break binaryLoop;
			default:
				break binaryLoop;
			}
		}
		setTokenValue();
	}

	void lexHex()
	{
		current.type = TokenType.intLiteral;
		bool foundDot;
		hexLoop: while (!isEoF())
		{
			switch (src.front)
			{
			case 'a': .. case 'f':
			case 'A': .. case 'F':
			case '0': .. case '9':
			case '_':
				nextCharNonLF();
				break;
			case 'u':
			case 'U':
				lexIntSuffix();
				break hexLoop;
			case 'i':
				if (foundDot)
					lexFloatSuffix();
				break hexLoop;
			case 'L':
				if (foundDot)
				{
					lexFloatSuffix();
					break hexLoop;
				}
				else
				{
					lexIntSuffix();
					break hexLoop;
				}
			case 'p':
			case 'P':
				lexExponent();
				break hexLoop;
			case '.':
				if (foundDot)
					break hexLoop;
				if (src.canPeek() && src.peek() == '.')
					break hexLoop;
				nextCharNonLF();
				foundDot = true;
				current.type = TokenType.doubleLiteral;
				break;
			default:
				break hexLoop;
			}
		}
		setTokenValue();
	}

	bool lexStringSuffix()
	{
		current.type = TokenType.stringLiteral;
		bool foundSuffix = false;
		if (!isEoF())
		{
			switch (src.front)
			{
			case 'w':
				current.type = TokenType.wstringLiteral;
				goto case 'c';
			case 'd':
				current.type = TokenType.dstringLiteral;
				goto case 'c';
			case 'c':
				foundSuffix = true;
				nextCharNonLF();
				break;
			default:
				break;
			}
		}
		return foundSuffix;
	}

	void lexCharacterLiteral()
	in
	{
		assert (src.front == '\'');
	}
	body
	{
		current.type = TokenType.characterLiteral;
		nextChar();
		if (isEoF())
		{
			errorMessage("Unterminated character literal");
			return;
		}
		switch (src.front)
		{
		case '\'':
			break;
		case '\\':
			if (config.tokenStyle & TokenStyle.notEscaped)
				skipEscapeSequence();
			else
			{
				// the only special path
				// 40 bytes is enough for 2 quotes
				// and the longest character entity
				ubyte[40] utf8;
				size_t len;
				if (config.tokenStyle & TokenStyle.includeQuotes)
				{
					utf8[0] = '\'';
					len = decodeEscapeSequence(utf8[1..$]);
					utf8[len++] = '\'';
				}
				else
					len = decodeEscapeSequence(utf8[]);
				if (src.front != '\'')
				{
					errorMessage("Expected \"'\" to end character literal");
				}
				// skip over last "'"
				nextChar();
				setTokenValue(utf8[0..len]);
			return;
			}
			break;
		default:
			if (src.front & 0x80)
			{
				while (src.front & 0x80)
					nextChar();
				break;
			}
			else
			{
				nextChar();
				break;
			}
		}
		if (src.front != '\'')
			errorMessage("Expected \"'\" to end character literal");
		nextChar();
		if (config.tokenStyle & TokenStyle.includeQuotes)
			setTokenValue();
		else
			setTokenValue(1, -1);
	}

	void lexString()
	in
	{
		assert (src.front == '"');
	}
	body
	{
		current.type = TokenType.stringLiteral;
		bool longWysiwg = src.slice.length > 0 && src.slice[0] == 'r'; // 2 chars : r"
		bool isWysiwyg = src.front == '`';
		// in case we need to unescape string
		Appender!(ubyte[]) unescaped;
		auto quote = src.front;
		nextChar();
		while (true)
		{
			if (isEoF())
			{
				errorMessage("Unterminated string literal");
				return;
			}
			else if (src.front == '\\')
			{
				if (isWysiwyg || longWysiwg)
					nextChar();
				else if(config.tokenStyle & TokenStyle.notEscaped)
				{
					skipEscapeSequence();
				}
				else
				{
					if(unescaped == Appender!(ubyte[]).init)
						unescaped = appender!(ubyte[])();
					unescaped.put(src.slice());
					decodeEscapeSequence(unescaped);
					src.mark(); //start next slice after escape sequence
				}
			}
			else if (src.front == quote)
			{
				nextCharNonLF();
						break;
			}
			else
				nextChar();
		}
		lexStringSuffix();
		// helper to handle quotes
		void setData(R)(R range)
		{
			if (config.tokenStyle & TokenStyle.includeQuotes)
				setTokenValue(range);
			else if (longWysiwg)
				setTokenValue(range[2..$-1]);
			else
				setTokenValue(range[1..$-1]);
		}
		import std.stdio;
		if(unescaped != Appender!(ubyte[]).init)
		{
			//stuff in the last slice and use buffered data
			unescaped.put(src.slice);
			setData(unescaped.data);
		}
		else
		{
			setData(src.slice); //slice directly
		}
	}

	void lexDelimitedString()
	in
	{
		assert(src.front == '"');
	}
	body
	{
		current.type = TokenType.stringLiteral;

		nextChar();

		bool heredoc;
		ubyte open;
		ubyte close;

		switch (src.front)
		{
		case '[': open = '['; close = ']'; break;
		case '{': open = '{'; close = '}'; break;
		case '(': open = '('; close = ')'; break;
		case '<': open = '<'; close = '>'; break;
		default: heredoc = true; break;
		}
		if (heredoc)
			lexHeredocString();
		else
			lexNormalDelimitedString(open, close);
	}

	void lexNormalDelimitedString(ubyte open, ubyte close)
	in
	{
		assert(src.slice[0 .. 2] == `q"`);
	}
	body
	{
		current.type = TokenType.stringLiteral;
		int depth = 1;
		nextChar();
		while (true)
		{
			if (isEoF())
			{
				errorMessage("Unterminated string literal");
				break;
			}
			if (src.front == open)
			{
				nextChar();
				++depth;
			}
			else if (src.front == close)
			{
				nextChar();
				--depth;
				if (depth <= 0)
				{
					auto r = src.save(); //TODO: allocates for Fwd range
					if (r.front == '"')
					{
						nextChar();
						break;
					}
					else
					{
						errorMessage("Expected \" after balanced "
							~ cast(char) close ~ " but found "
							~ cast(char) r.front ~ " instead.");
						break;
					}
				}
			}
			else
				nextChar();
		}
		if (config.tokenStyle & TokenStyle.includeQuotes)
			setTokenValue();
		else
			setTokenValue(3, -2);
	}

	void lexHeredocString()
	in
	{
		assert (src.slice.equal("q\""));
	}
	body
	{
		typeof(src.slice) ident;
		uint newlineBytes;
		while (true)
		{
			if (isEoF())
			{
				errorMessage("Unterminated string literal");
				return;
			}
			else if (isNewline(src.front))
			{
				ident = src.slice[2..$];
				nextChar();
				newlineBytes = cast(uint) (src.slice.length - 2 - ident.length);
				break;
			}
			else if (isSeparating())
			{
				nextChar();
				ident = src.slice[2..$];
				nextChar();
				newlineBytes = 0;
				break;
			}
			else
			{
				nextChar();
			}
		}
		while (true)
		{
			if (isEoF())
			{
				errorMessage("Unterminated string literal");
				break;
			}
			else if (src.slice.length > ident.length
				&& src.slice[$-ident.length .. $].equal(ident))
			{
				if (src.front == '"')
				{
					nextChar();
					lexStringSuffix();
					break;
				}
				else
				{
					errorMessage("Unterminated string literal: " ~ cast(string) src.slice);
					break;
				}
			}
			else
				nextChar();
		}

		bool hasSuffix = lexStringSuffix();

		if (config.tokenStyle & TokenStyle.includeQuotes)
			setTokenValue();
		else
		{
			setTokenValue(cast(int) (2 + newlineBytes + ident.length),
				cast(int) (-(ident.length + (hasSuffix ? 2 : 1))));
		}
	}

	void lexTokenString()
	in
	{
		assert (src.front == '{');
	}
	body
	{
		current.type = TokenType.stringLiteral;
		nextChar();
		auto app = appender!(ubyte[])();
		if (config.tokenStyle & TokenStyle.includeQuotes)
		{
			app.put('q');
			app.put('{');
		}
		LexerConfig c = config;
		scope (exit) config = c;
		config.iterStyle = IterationStyle.everything;
		config.tokenStyle = TokenStyle.source;
		int depth = 1;

		while (!isEoF())
		{
			advance();
			if (current.type == TokenType.lBrace)
				++depth;
			else if (current.type == TokenType.rBrace)
			{
				--depth;
				if (depth <= 0)
					break;
			}
			app.put(representation(current.value));
		}
		config = c;
		if (config.tokenStyle & TokenStyle.includeQuotes)
		{
			app.put('}');
		}
		if (src.empty)
			current.type = TokenType.stringLiteral;
		else
		{
			switch (src.front)
			{
				case 'd':
					if (config.tokenStyle & TokenStyle.includeQuotes)
						app.put('d');
					current.type = TokenType.dstringLiteral;
					src.popFront();
					break;
				case 'w':
					if (config.tokenStyle & TokenStyle.includeQuotes)
						app.put('w');
					current.type = TokenType.wstringLiteral;
					src.popFront();
					break;
				case 'c':
					if (config.tokenStyle & TokenStyle.includeQuotes)
						app.put('c');
					src.popFront();
					goto default;
				default:
					current.type = TokenType.stringLiteral;
					break;
			}
		}
		current.value = cast(string) app.data;
	}

	void lexSpecialTokenSequence()
	in
	{
		assert (src.front == '#');
	}
	body
	{
		nextChar();
		auto r = src.save();
		auto app = appender!(ubyte[])();
		app.put('#');
		while (true)
		{
			if (r.isRangeEoF())
			{
				errorMessage("Found EOF when interpreting special token sequence");
				return;
			}
			else if (isNewline(r.front))
				break;
			else
			{
				app.put(r.front);
				r.popFront();
			}
		}
		auto m = match((cast(char[]) app.data),
			`#line\s+(?P<line>\d+)\s*(?P<filespec>".+")*?`);
		if (m)
		{
			current.type = TokenType.specialTokenSequence;
			current.value = (cast(char[]) app.data).idup;
			column += app.data.length;
			foreach (i; 0 .. app.data.length)
				src.popFront();
			auto c = m.captures;
			if (c["filespec"])
				config.fileName = c["filespec"].idup;
			auto l = c["line"];
			lineNumber = parse!uint(l);
		}
		else
		{
			current.type = TokenType.hash;
			current.value = getTokenValue(TokenType.hash);
		}
	}

//=====================================================================
//          Helpers for lexXYZ functions
//=====================================================================
	void skipEscapeSequence()
	{
		// no decoding, just minor sanity checks
		nextChar();
		switch (src.front)
		{
		case '\'':
		case '"':
		case '?':
		case '\\':
		case 'a':
		case 'b':
		case 'f':
		case 'n':
		case 'r':
		case 't':
		case 'v':
		case 0x0a:
		case 0x00:
			nextChar();
			return;
		case '0': .. case '7':
			foreach(i; 0 .. 3)
			{
				nextChar();
				if (src.front < '0' || src.front > '7') return;
			}
			return;
		case 'x':
			nextChar();
			foreach(i; 0 .. 2)
			{
				if (!isHexDigit(src.front))
				{
					errorMessage("Expected hex digit");
					return;
				}
				nextChar();
			}
			return;
		case 'u':
		case 'U':
			uint digits = src.front == 'u' ? 4 : 8;
			nextChar();
			foreach (i; 0 .. digits)
			{
				if (!isHexDigit(src.front))
				{
					errorMessage("Expected hex digit instead of %s".format(
						cast(char) src.front));
					return;
				}
				nextChar();
			}
			return;
		case '&':
			while (!isEoF())
			{
				nextChar();
				if (src.front == ';')
					break;
			}
			return;
		default:
			errorMessage("Invalid escape sequence");
			return;
		}
	}

	size_t decodeEscapeSequence(OutputRange)(OutputRange dest)
	in
	{
		assert (src.front == '\\');
	}
	body
	{
		size_t reencodeNumeric(ubyte[] src, int radix, OutputRange dest)
		{
			char[] chunk = cast(char[])src;
			char[4] utfBuf;
			uint codepoint = parse!uint(chunk, radix);
			size_t len;
			try
				 len = encode(utfBuf, codepoint);
			catch (UTFException ex)
			{
				errorMessage(ex.msg);
				return 0;
			}
			dest.put(cast(ubyte[]) utfBuf[0..len]);
			return len;
		}

		ubyte[40] buffer;
		src.popFront();
		switch (src.front)
			{
		case '\'':
		case '"':
		case '?':
		case '\\':
			buffer[0] = src.front;
			src.popFront();
			return 1;
		case 'a':  dest.put('\a'); src.popFront(); return 1;
		case 'b':  dest.put('\b'); src.popFront(); return 1;
		case 'f':  dest.put('\f'); src.popFront(); return 1;
		case 'n':  dest.put('\n'); src.popFront(); return 1;
		case 'r':  dest.put('\r'); src.popFront(); return 1;
		case 't':  dest.put('\t'); src.popFront(); return 1;
		case 'v':  dest.put('\v'); src.popFront(); return 1;
		case 0x0a: dest.put(cast(ubyte)0x0a); src.popFront(); return 1;
		case 0x00: dest.put(cast(ubyte)0x00); src.popFront(); return 1;
		case '0': .. case '7':
			size_t idx = 0;
			while(idx < 3 && !isEoF())
			{
				buffer[idx++] = src.front;
				src.popFront();
				if (src.front < '0' || src.front > '7') break;
			}
			return reencodeNumeric(buffer[0..idx], 8, dest);
		case 'x':
			src.popFront();
			foreach(i; 0 .. 2)
			{
				if (!isHexDigit(src.front))
				{
					errorMessage("Expected hex digit");
					return 1;
				}
				buffer[i] = src.front;
				src.popFront();
			}
			return reencodeNumeric(buffer[0..2], 16, dest);
		case 'u':
		case 'U':
			uint digitCount = src.front == 'u' ? 4 : 8;
			src.popFront();
			foreach (i; 0 .. digitCount)
			{
				if (!isHexDigit(src.front))
				{
					errorMessage("Expected hex digit");
					return 1;
				}
				buffer[i] = src.front;
				src.popFront();
			}
			return reencodeNumeric(buffer[0..digitCount], 16, dest);
		case '&':
			src.popFront();
			size_t idx = 0;
			while (!isEoF())
			{
				if (isAlpha(src.front))
				{
					buffer[idx++] = src.front;
					if(idx == buffer.length) // way over maximum length
						errorMessage("Invalid character entity");
					src.popFront();
				}
				else if (src.front == ';')
				{
					src.popFront();
					break;
				}
				else
				{
						errorMessage("Invalid character entity");
						return idx;
				}
			}
            //TODO: avoid looking up as UTF string, use raw bytes
			string chunk = cast(string)buffer[0..idx];
            auto names = assumeSorted(map!"a.name"(characterEntities));
            auto place = names.lowerBound(chunk).length;
			if (place == names.length || names[place] != chunk)
			{
				errorMessage("Invalid character entity \"&%s;\""
					.format(cast(string) chunk));
				return 1;
			}
            auto entity = characterEntities[place].value;
			dest.put(cast(ubyte[]) entity);
			return entity.length;
		default:
			errorMessage("Invalid escape sequence");
			return 1;
		}
	}

	// advances underlying mark-slice range and counts lines, cols
	void nextChar()
	{
		bool foundNewline;
		if (src.front == '\r')
		{
			src.popFront();
			foundNewline = true;
		}
		if (src.front == '\n')
		{
			src.popFront();
			foundNewline = true;
		}
		else
		{
			src.popFront();
		}
		if (foundNewline)
		{
			++lineNumber;
			column = 0;
		}
		else
			++column;

	}

	//same but don't bother for LF sequences
	void nextCharNonLF()
	{
		src.popFront();
		++column;
	}

	void setTokenValue()()
	{
		current.value = cache.get(src.slice);
	}

	void setTokenValue()(int startOffset, int endOffset)
	in
	{
		assert(startOffset >= 0);
		assert(endOffset <= 0);
	}
	body
	{
		auto piece = src.slice;
		// avoid unsigned arithmetic as endOffset is negative
		int end = cast(int)piece.length + endOffset;
		current.value = cache.get(src.slice[startOffset .. end]);
	}

	void setTokenValue(R)(R range)
		if(isRandomAccessRange!R && is(ElementType!R : const(ubyte)))
	{
		current.value = cache.get(range);
	}

	bool isEoF() const
	{
		return src.empty || src.front == 0 || src.front == 0x1a;
	}

	bool isSeparating()
	{
		auto ch = src.front;
		if (ch <= 0x2f) return true;
		if (ch >= ':' && ch <= '@') return true;
		if (ch >= '[' && ch <= '^') return true;
		if (ch >= '{' && ch <= '~') return true;
		if (ch == '`') return true;
		if ((ch & 0x80) && isLongWhite()) return true;
		return false;
	}

	bool isWhite()
	{
		auto c = src.front;
		if (c & 0x80) // multi-byte utf-8
		{
			return isLongWhite();
		}
		else
			return c == 0x20 || (c >= 0x09 && c <= 0x0d);
	}

=======
        else
            return c == 0x20 || (c >= 0x09 && c <= 0x0d);
    }

>>>>>>> bd54c84e
    bool isLongWhite()
    {
        assert(src.front & 0x80); // only non-ascii
        //TODO: here and elsewhere we'd better have
        // some kind of lookahead in LexSource instead of .save
        auto r = src.save();
        if (r.front != 0xe2)
            return false;
        else
            r.popFront();
        if (r.empty || r.front != 0x80)
            return false;
        else
            r.popFront();
        if (r.empty || (r.front != 0xa8 && r.front != 0xa9))
            return false;
        return true;
    }

    void expandSpecialToken()
    {
        switch (current.type)
        {
        case TokenType.date:
            current.type = TokenType.stringLiteral;
            auto time = Clock.currTime();
            current.value = format("%s %02d %04d", time.month, time.day, time.year);
            return;
        case TokenType.time:
            auto time = Clock.currTime();
            current.type = TokenType.stringLiteral;
            current.value = (cast(TimeOfDay)(time)).toISOExtString();
            return;
        case TokenType.timestamp:
            auto time = Clock.currTime();
            auto dt = cast(DateTime) time;
            current.type = TokenType.stringLiteral;
            current.value = format("%s %s %02d %02d:%02d:%02d %04d",
                dt.dayOfWeek, dt.month, dt.day, dt.hour, dt.minute,
                dt.second, dt.year);
            return;
        case TokenType.vendor:
            current.type = TokenType.stringLiteral;
            current.value = config.vendorString;
            return;
        case TokenType.compilerVersion:
            current.type = TokenType.stringLiteral;
            current.value = format("%d", config.versionNumber);
            return;
        case TokenType.line:
            current.type = TokenType.intLiteral;
            current.value = format("%d", current.line);
            return;
        case TokenType.file:
            current.type = TokenType.stringLiteral;
            current.value = config.fileName;
            return;
        default:
            return;
        }
    }

    void errorMessage(string s)
    {
        import std.string: format;
        if (config.errorFunc !is null)
            config.errorFunc(config.fileName, current.startIndex,
                current.line, current.column, s);
        else
            throw new Exception(format("%s(%d:%d): %s",
                config.fileName, current.line, current.column, s));
    }

    this(LexSrc lex, LexerConfig cfg)
    {
        src = move(lex); // lex is rhs
        lineNumber = 1;
        column = 0;
        _empty = false;
        config = move(cfg);
    }

    Token current;
    uint lineNumber;
    uint column;
    LexSrc src;
    bool _empty;
    LexerConfig config;
    StringCache cache;
}

/**
 * Returns: true if the token is an operator
 */
pure nothrow bool isOperator(const TokenType t)
{
<<<<<<< HEAD
	return t >= TokenType.assign && t <= TokenType.xorEqual;
=======
    return t >= TokenType.assign && t <= TokenType.xorEquals;
>>>>>>> bd54c84e
}

/**
 * ditto
 */
pure nothrow bool isOperator(ref const Token t)
{
    return isOperator(t.type);
}

/**
 * Returns: true if the token is a keyword
 */
pure nothrow bool isKeyword(const TokenType t)
{
    return t >= TokenType.bool_ && t <= TokenType.with_;
}

/**
 * ditto
 */
pure nothrow bool isKeyword(ref const Token t)
{
    return isKeyword(t.type);
}

/**
 * Returns: true if the token is a built-in type
 */
pure nothrow bool isType(const TokenType t)
{
    return t >= TokenType.bool_ && t <= TokenType.wchar_;
}

/**
 * ditto
 */
pure nothrow bool isType(ref const Token t)
{
    return isType(t.type);
}

/**
 * Returns: true if the token is an attribute
 */
pure nothrow bool isAttribute(const TokenType t)
{
    return t >= TokenType.align_ && t <= TokenType.static_;
}

/**
 * ditto
 */
pure nothrow bool isAttribute(ref const Token t)
{
    return isAttribute(t.type);
}

/**
 * Returns: true if the token is a protection attribute
 */
pure nothrow bool isProtection(const TokenType t)
{
    return t >= TokenType.export_ && t <= TokenType.public_;
}

/**
 * ditto
 */
pure nothrow bool isProtection(ref const Token t)
{
    return isProtection(t.type);
}

/**
 * Returns: true if the token is a compile-time constant such as ___DATE__
 */
pure nothrow bool isConstant(const TokenType t)
{
    return t >= TokenType.date && t <= TokenType.traits;
}

/**
 * ditto
 */
pure nothrow bool isConstant(ref const Token t)
{
    return isConstant(t.type);
}

/**
 * Returns: true if the token is a string or number literal
 */
pure nothrow bool isLiteral(const TokenType t)
{
    return t >= TokenType.doubleLiteral && t <= TokenType.wstringLiteral;
}

/**
 * ditto
 */
pure nothrow bool isLiteral(ref const Token t)
{
    return isLiteral(t.type);
}

/**
 * Returns: true if the token is a number literal
 */
pure nothrow bool isNumberLiteral(const TokenType t)
{
    return t >= TokenType.doubleLiteral && t <= TokenType.ulongLiteral;
}

/**
 * ditto
 */
pure nothrow bool isNumberLiteral(ref const Token t)
{
    return isNumberLiteral(t.type);
}

/**
 * Returns: true if the token is a string literal
 */
pure nothrow bool isStringLiteral(const TokenType t)
{
    return t >= TokenType.dstringLiteral && t <= TokenType.wstringLiteral;
}

/**
 * ditto
 */
pure nothrow bool isStringLiteral(ref const Token t)
{
    return isStringLiteral(t.type);
}

/**
 * Returns: true if the token is whitespace, a commemnt, a special token
 *     sequence, or an identifier
 */
pure nothrow bool isMisc(const TokenType t)
{
    return t >= TokenType.comment && t <= TokenType.specialTokenSequence;
}

/**
 * ditto
 */
pure nothrow bool isMisc(ref const Token t)
{
    return isMisc(t.type);
}

/**
 * Listing of all the tokens in the D language.
 */
enum TokenType: ushort
{
<<<<<<< HEAD
	assign, /// =
	at, /// @
	bitAnd, /// &
	bitAndEqual, /// &=
	bitOr, /// |
	bitOrEqual, /// |=
	catEqual, /// ~=
	colon, /// :
	comma, /// ,
	decrement, /// --
	div, /// /
	divEqual, /// /=
	dollar, /// $
	dot, /// .
	equals, /// ==
	goesTo, /// =>
	greater, /// >
	greaterEqual, /// >=
	hash, /// #
	increment, /// ++
	lBrace, /// {
	lBracket, /// [
	less, /// <
	lessEqual, /// <=
	lessEqualGreater, /// <>=
	lessOrGreater, /// <>
	logicAnd, /// &&
	logicOr, /// ||
	lParen, /// $(LPAREN)
	minus, /// -
	minusEqual, /// -=
	mod, /// %
	modEqual, /// %=
	mulEqual, /// *=
	not, /// !
	notEqual, /// !=
	notGreater, /// !>
	notGreaterEqual, /// !>=
	notLess, /// !<
	notLessEqual, /// !<=
	notLessEqualGreater, /// !<>
	plus, /// +
	plusEqual, /// +=
	pow, /// ^^
	powEqual, /// ^^=
	rBrace, /// }
	rBracket, /// ]
	rParen, /// $(RPAREN)
	semicolon, /// ;
	shiftLeft, /// <<
	shiftLeftEqual, /// <<=
	shiftRight, /// >>
	shiftRightEqual, /// >>=
	slice, /// ..
	star, /// *
	ternary, /// ?
	tilde, /// ~
	unordered, /// !<>=
	unsignedShiftRight, /// >>>
	unsignedShiftRightEqual, /// >>>=
	vararg, /// ...
	xor, /// ^
	xorEqual, /// ^=

	bool_, /// $(D_KEYWORD bool)
	byte_, /// $(D_KEYWORD byte)
	cdouble_, /// $(D_KEYWORD cdouble)
	cent_, /// $(D_KEYWORD cent)
	cfloat_, /// $(D_KEYWORD cfloat)
	char_, /// $(D_KEYWORD char)
	creal_, /// $(D_KEYWORD creal)
	dchar_, /// $(D_KEYWORD dchar)
	delegate_, /// $(D_KEYWORD delegate)
	double_, /// $(D_KEYWORD double)
	float_, /// $(D_KEYWORD float)
	function_, /// $(D_KEYWORD function)
	idouble_, /// $(D_KEYWORD idouble)
	ifloat_, /// $(D_KEYWORD ifloat)
	int_, /// $(D_KEYWORD int)
	ireal_, /// $(D_KEYWORD ireal)
	long_, /// $(D_KEYWORD long)
	real_, /// $(D_KEYWORD real)
	short_, /// $(D_KEYWORD short)
	ubyte_, /// $(D_KEYWORD ubyte)
	ucent_, /// $(D_KEYWORD ucent)
	uint_, /// $(D_KEYWORD uint)
	ulong_, /// $(D_KEYWORD ulong)
	ushort_, /// $(D_KEYWORD ushort)
	void_, /// $(D_KEYWORD void)
	wchar_, /// $(D_KEYWORD wchar)

	align_, /// $(D_KEYWORD align)
	deprecated_, /// $(D_KEYWORD deprecated)
	extern_, /// $(D_KEYWORD extern)
	pragma_, /// $(D_KEYWORD pragma)
	export_, /// $(D_KEYWORD export)
	package_, /// $(D_KEYWORD package)
	private_, /// $(D_KEYWORD private)
	protected_, /// $(D_KEYWORD protected)
	public_, /// $(D_KEYWORD public)
	abstract_, /// $(D_KEYWORD abstract)
	auto_, /// $(D_KEYWORD auto)
	const_, /// $(D_KEYWORD const)
	final_, /// $(D_KEYWORD final)
	gshared, /// $(D_KEYWORD __gshared)
	immutable_, // immutable
	inout_, // inout
	scope_, /// $(D_KEYWORD scope)
	shared_, // shared
	static_, /// $(D_KEYWORD static)

	synchronized_, /// $(D_KEYWORD synchronized)
	alias_, /// $(D_KEYWORD alias)
	asm_, /// $(D_KEYWORD asm)
	assert_, /// $(D_KEYWORD assert)
	body_, /// $(D_KEYWORD body)
	break_, /// $(D_KEYWORD break)
	case_, /// $(D_KEYWORD case)
	cast_, /// $(D_KEYWORD cast)
	catch_, /// $(D_KEYWORD catch)
	class_, /// $(D_KEYWORD class)
	continue_, /// $(D_KEYWORD continue)
	debug_, /// $(D_KEYWORD debug)
	default_, /// $(D_KEYWORD default)
	delete_, /// $(D_KEYWORD delete)
	do_, /// $(D_KEYWORD do)
	else_, /// $(D_KEYWORD else)
	enum_, /// $(D_KEYWORD enum)
	false_, /// $(D_KEYWORD false)
	finally_, /// $(D_KEYWORD finally)
	foreach_, /// $(D_KEYWORD foreach)
	foreach_reverse_, /// $(D_KEYWORD foreach_reverse)
	for_, /// $(D_KEYWORD for)
	goto_, /// $(D_KEYWORD goto)
	if_, /// $(D_KEYWORD if)
	import_, /// $(D_KEYWORD import)
	in_, /// $(D_KEYWORD in)
	interface_, /// $(D_KEYWORD interface)
	invariant_, /// $(D_KEYWORD invariant)
	is_, /// $(D_KEYWORD is)
	lazy_, /// $(D_KEYWORD lazy)
	macro_, /// $(D_KEYWORD macro)
	mixin_, /// $(D_KEYWORD mixin)
	module_, /// $(D_KEYWORD module)
	new_, /// $(D_KEYWORD new)
	nothrow_, /// $(D_KEYWORD nothrow)
	null_, /// $(D_KEYWORD null)
	out_, /// $(D_KEYWORD out)
	override_, /// $(D_KEYWORD override)
	pure_, /// $(D_KEYWORD pure)
	ref_, /// $(D_KEYWORD ref)
	return_, /// $(D_KEYWORD return)
	struct_, /// $(D_KEYWORD struct)
	super_, /// $(D_KEYWORD super)
	switch_, /// $(D_KEYWORD switch)
	template_, /// $(D_KEYWORD template)
	this_, /// $(D_KEYWORD this)
	throw_, /// $(D_KEYWORD throw)
	true_, /// $(D_KEYWORD true)
	try_, /// $(D_KEYWORD try)
	typedef_, /// $(D_KEYWORD typedef)
	typeid_, /// $(D_KEYWORD typeid)
	typeof_, /// $(D_KEYWORD typeof)
	union_, /// $(D_KEYWORD union)
	unittest_, /// $(D_KEYWORD unittest)
	version_, /// $(D_KEYWORD version)
	volatile_, /// $(D_KEYWORD volatile)
	while_, /// $(D_KEYWORD while)
	with_, /// $(D_KEYWORD with)

	date, /// ___DATE__
	eof, /// ___EOF__
	time, /// ___TIME__
	timestamp, /// ___TIMESTAMP__
	vendor, /// ___VENDOR__
	compilerVersion, /// ___VERSION__
	file, /// $(D_KEYWORD ___FILE__)
	line, /// $(D_KEYWORD ___LINE__)
	comment, /// $(D_COMMENT /** comment */) or $(D_COMMENT // comment) or $(D_COMMENT ///comment)
	identifier, /// anything else
	scriptLine, // Line at the beginning of source file that starts from #!
	traits, /// $(D_KEYWORD ___traits)
	parameters, /// $(D_KEYWORD ___parameters)
	vector, /// $(D_KEYWORD ___vector)
	whitespace, /// whitespace
	specialTokenSequence, /// #line 10 "file.d"
	doubleLiteral, /// 123.456
	floatLiteral, /// 123.456f or 0x123_45p-3
	idoubleLiteral, /// 123.456i
	ifloatLiteral, /// 123.456fi
	intLiteral, /// 123 or 0b1101010101
	longLiteral, /// 123L
	realLiteral, /// 123.456L
	irealLiteral, /// 123.456Li
	uintLiteral, /// 123u
	ulongLiteral, /// 123uL
	characterLiteral, /// 'a'
	dstringLiteral, /// $(D_STRING "32-bit character string"d)
	stringLiteral, /// $(D_STRING "an 8-bit string")
	wstringLiteral, /// $(D_STRING "16-bit character string"w)
	invalid, /// Not a valid token type
=======
    assign, /// =
    at, /// @
    bitAnd, /// &
    bitAndEquals, /// &=
    bitOr, /// |
    bitOrEquals, /// |=
    catEquals, /// ~=
    colon, /// :
    comma, /// ,
    decrement, /// --
    div, /// /
    divEquals, /// /=
    dollar, /// $
    dot, /// .
    equals, /// ==
    goesTo, /// =>
    greater, /// >
    greaterEqual, /// >=
    hash, /// #
    increment, /// ++
    lBrace, /// {
    lBracket, /// [
    less, /// <
    lessEqual, /// <=
    lessEqualGreater, /// <>=
    lessOrGreater, /// <>
    logicAnd, /// &&
    logicOr, /// ||
    lParen, /// $(LPAREN)
    minus, /// -
    minusEquals, /// -=
    mod, /// %
    modEquals, /// %=
    mulEquals, /// *=
    not, /// !
    notEquals, /// !=
    notGreater, /// !>
    notGreaterEqual, /// !>=
    notLess, /// !<
    notLessEqual, /// !<=
    notLessEqualGreater, /// !<>
    plus, /// +
    plusEquals, /// +=
    pow, /// ^^
    powEquals, /// ^^=
    rBrace, /// }
    rBracket, /// ]
    rParen, /// $(RPAREN)
    semicolon, /// ;
    shiftLeft, /// <<
    shiftLeftEqual, /// <<=
    shiftRight, /// >>
    shiftRightEqual, /// >>=
    slice, /// ..
    star, /// *
    ternary, /// ?
    tilde, /// ~
    unordered, /// !<>=
    unsignedShiftRight, /// >>>
    unsignedShiftRightEqual, /// >>>=
    vararg, /// ...
    xor, /// ^
    xorEquals, /// ^=

    bool_, /// $(D_KEYWORD bool)
    byte_, /// $(D_KEYWORD byte)
    cdouble_, /// $(D_KEYWORD cdouble)
    cent_, /// $(D_KEYWORD cent)
    cfloat_, /// $(D_KEYWORD cfloat)
    char_, /// $(D_KEYWORD char)
    creal_, /// $(D_KEYWORD creal)
    dchar_, /// $(D_KEYWORD dchar)
    double_, /// $(D_KEYWORD double)
    float_, /// $(D_KEYWORD float)
    function_, /// $(D_KEYWORD function)
    idouble_, /// $(D_KEYWORD idouble)
    ifloat_, /// $(D_KEYWORD ifloat)
    int_, /// $(D_KEYWORD int)
    ireal_, /// $(D_KEYWORD ireal)
    long_, /// $(D_KEYWORD long)
    real_, /// $(D_KEYWORD real)
    short_, /// $(D_KEYWORD short)
    ubyte_, /// $(D_KEYWORD ubyte)
    ucent_, /// $(D_KEYWORD ucent)
    uint_, /// $(D_KEYWORD uint)
    ulong_, /// $(D_KEYWORD ulong)
    ushort_, /// $(D_KEYWORD ushort)
    void_, /// $(D_KEYWORD void)
    wchar_, /// $(D_KEYWORD wchar)

    align_, /// $(D_KEYWORD align)
    deprecated_, /// $(D_KEYWORD deprecated)
    extern_, /// $(D_KEYWORD extern)
    pragma_, /// $(D_KEYWORD pragma)
    export_, /// $(D_KEYWORD export)
    package_, /// $(D_KEYWORD package)
    private_, /// $(D_KEYWORD private)
    protected_, /// $(D_KEYWORD protected)
    public_, /// $(D_KEYWORD public)
    abstract_, /// $(D_KEYWORD abstract)
    auto_, /// $(D_KEYWORD auto)
    const_, /// $(D_KEYWORD const)
    final_, /// $(D_KEYWORD final)
    gshared, /// $(D_KEYWORD __gshared)
    immutable_, // immutable
    inout_, // inout
    scope_, /// $(D_KEYWORD scope)
    shared_, // shared
    static_, /// $(D_KEYWORD static)

    synchronized_, /// $(D_KEYWORD synchronized)
    alias_, /// $(D_KEYWORD alias)
    asm_, /// $(D_KEYWORD asm)
    assert_, /// $(D_KEYWORD assert)
    body_, /// $(D_KEYWORD body)
    break_, /// $(D_KEYWORD break)
    case_, /// $(D_KEYWORD case)
    cast_, /// $(D_KEYWORD cast)
    catch_, /// $(D_KEYWORD catch)
    class_, /// $(D_KEYWORD class)
    continue_, /// $(D_KEYWORD continue)
    debug_, /// $(D_KEYWORD debug)
    default_, /// $(D_KEYWORD default)
    delegate_, /// $(D_KEYWORD delegate)
    delete_, /// $(D_KEYWORD delete)
    do_, /// $(D_KEYWORD do)
    else_, /// $(D_KEYWORD else)
    enum_, /// $(D_KEYWORD enum)
    false_, /// $(D_KEYWORD false)
    finally_, /// $(D_KEYWORD finally)
    foreach_, /// $(D_KEYWORD foreach)
    foreach_reverse_, /// $(D_KEYWORD foreach_reverse)
    for_, /// $(D_KEYWORD for)
    goto_, /// $(D_KEYWORD goto)
    if_, /// $(D_KEYWORD if)
    import_, /// $(D_KEYWORD import)
    in_, /// $(D_KEYWORD in)
    interface_, /// $(D_KEYWORD interface)
    invariant_, /// $(D_KEYWORD invariant)
    is_, /// $(D_KEYWORD is)
    lazy_, /// $(D_KEYWORD lazy)
    macro_, /// $(D_KEYWORD macro)
    mixin_, /// $(D_KEYWORD mixin)
    module_, /// $(D_KEYWORD module)
    new_, /// $(D_KEYWORD new)
    nothrow_, /// $(D_KEYWORD nothrow)
    null_, /// $(D_KEYWORD null)
    out_, /// $(D_KEYWORD out)
    override_, /// $(D_KEYWORD override)
    pure_, /// $(D_KEYWORD pure)
    ref_, /// $(D_KEYWORD ref)
    return_, /// $(D_KEYWORD return)
    struct_, /// $(D_KEYWORD struct)
    super_, /// $(D_KEYWORD super)
    switch_, /// $(D_KEYWORD switch)
    template_, /// $(D_KEYWORD template)
    this_, /// $(D_KEYWORD this)
    throw_, /// $(D_KEYWORD throw)
    true_, /// $(D_KEYWORD true)
    try_, /// $(D_KEYWORD try)
    typedef_, /// $(D_KEYWORD typedef)
    typeid_, /// $(D_KEYWORD typeid)
    typeof_, /// $(D_KEYWORD typeof)
    union_, /// $(D_KEYWORD union)
    unittest_, /// $(D_KEYWORD unittest)
    version_, /// $(D_KEYWORD version)
    volatile_, /// $(D_KEYWORD volatile)
    while_, /// $(D_KEYWORD while)
    with_, /// $(D_KEYWORD with)

    date, /// ___DATE__
    eof, /// ___EOF__
    time, /// ___TIME__
    timestamp, /// ___TIMESTAMP__
    vendor, /// ___VENDOR__
    compilerVersion, /// ___VERSION__
    file, /// $(D_KEYWORD ___FILE__)
    line, /// $(D_KEYWORD ___LINE__)
    comment, /// $(D_COMMENT /** comment */) or $(D_COMMENT // comment) or $(D_COMMENT ///comment)
    identifier, /// anything else
    scriptLine, // Line at the beginning of source file that starts from #!
    traits, /// $(D_KEYWORD ___traits)
    parameters, /// $(D_KEYWORD ___parameters)
    vector, /// $(D_KEYWORD ___vector)
    whitespace, /// whitespace
    specialTokenSequence, /// #line 10 "file.d"
    doubleLiteral, /// 123.456
    floatLiteral, /// 123.456f or 0x123_45p-3
    idoubleLiteral, /// 123.456i
    ifloatLiteral, /// 123.456fi
    intLiteral, /// 123 or 0b1101010101
    longLiteral, /// 123L
    realLiteral, /// 123.456L
    irealLiteral, /// 123.456Li
    uintLiteral, /// 123u
    ulongLiteral, /// 123uL
    characterLiteral, /// 'a'
    dstringLiteral, /// $(D_STRING "32-bit character string"d)
    stringLiteral, /// $(D_STRING "an 8-bit string")
    wstringLiteral, /// $(D_STRING "16-bit character string"w)
>>>>>>> bd54c84e
}

// Implementation details follow
private:

// For now a private helper that is tailored to the way lexer works
// hides away forwardness of range by buffering
// RA-version is strightforward thin wrapping
// ATM it is byte-oriented
private struct LexSource(R)
    if(isForwardRange!R && !isRandomAccessRange!R)
    {
    bool empty() const { return _empty; }

    auto ref front() const
    {
        return accum[accumIdx];
    }

    auto ref peek() const
    in
    {
        assert (accumIdx + 1 < accum.length);
    }
    body
    {
        return accum[accumIdx + 1];
    }

    void popFront()
    {
        ++_index;
        range.popFront();
        // if that was last byte
        // just advance so that open-righted slice just works
        accumIdx =  (accumIdx+1) & mask;
        if(range.empty)
        {
            _empty = true;
            return;
        }
        if(accumIdx == savedAccumIdx)
        {
            // and move stuff around
            auto oldLen = accum.length;
            auto toCopy = oldLen - accumIdx;
            accum.length *= 2; // keep pow of 2
            // copy starting with last item
            copy(retro(accum[accumIdx..oldLen]),
                retro(accum[$-toCopy..$]));
            savedAccumIdx = accum.length - toCopy;
        }
        accum[accumIdx] = range.front;
    }

    auto save()
    {
        typeof(this) copy = this;
        copy.range = range.save;
        // sadly need to dup circular buffer, as it overwrites items
        copy.accum = copy.accum.dup;
        return copy;
    }

    // mark a position to slice from later on
    size_t mark()
    {
        savedAccumIdx = accumIdx;
        return accumIdx;
    }

    // slice to current position from previously marked position
    auto slice() @property
    {
        // it's an open right range as usual
        return CircularRange(accum, savedAccumIdx, accumIdx);
    }

    size_t index() const @property
    {
        return _index;
    }

private:
    this(R src, size_t bufferSize)
    {
        range = src;
        assert(bufferSize > 0);
        assert((bufferSize & (bufferSize-1)) == 0); //is power of 2
        accum = new ubyte[bufferSize];
        if(range.empty)
            _empty = true;
        else
            accum[accumIdx] = range.front; // load front
    }

    // a true RA-range of ubyte
    struct CircularRange
    {
        this(ubyte[] buf, size_t s, size_t e)
        {
            assert((buffer.length & (buffer.length-1)) == 0);
            buffer = buf;
            start = s;
            end = e;
        }
        //Forward range primitives
        @property bool empty() const { return start == end; }
        @property auto ref front() const { return buffer[start]; }
        void popFront() { start = (start + 1) & mask; }
        @property auto save() { return this; }

        //Backwards is a bit slower, but should be rarely used (if at all)
        @property ref back(){ return buffer[(end-1) & mask]; }
        void popBack() { end  = (end - 1) & mask; }

        // RA range primitives
        ref opIndex(size_t idx){ return buffer[(start+idx) & mask]; }
        @property size_t length()
        {
            return end < start ? end + buffer.length -start : end - start;
        }
        alias length opDollar;

        auto opSlice(size_t newStart, size_t newEnd)
        {
            size_t maskedStart = (start+newStart) & mask;
            size_t maskedEnd = (start+newEnd) & mask;
            return typeof(this)(buffer, maskedStart, maskedEnd);
        }
        // @@@bug fwd-ref in ldc0.10 (if placed above previous one)
        auto opSlice(){ return opSlice(0, length); }
    private:
        @property auto mask(){ return buffer.length-1; }
        size_t start, end;
        ubyte[] buffer;
    }

    @property auto mask(){ return accum.length-1; }

    R range;
    bool _empty;
    ubyte[] accum; // accumulator buffer for non-RA ranges
    size_t savedAccumIdx;
    size_t accumIdx; // current index in accumulator
    size_t _index; // index of current element in original range
}

// TODO: make sure it's RandomAccess later
/*static assert(isRandomAccessRange!(
    LexSource!(typeof(filter!"true"(cast(ubyte[])null)))
    .CircularRange)
);*/

//trivial pass-through for RA ranges
private struct LexSource(R)
    if(isRandomAccessRange!R)
{
    bool empty() const @property { return cur >= range.length; }
    bool canPeek() const { return cur + 1 < range.length; }
    auto ref front() const @property { return range[cur]; }
    void popFront(){ cur++; }

    auto ref peek() const
    in
    {
        assert (canPeek());
    }
    body
    {
        return range[cur + 1];
    }

    auto save()
    {
        typeof(this) copy = this;
        copy.range = range.save;
        return copy;
    }

    auto mark()
    {
        saved = cur;
    }

    // use the underliying range slicing capability
    auto slice() @property
    {
        return range[saved..cur];
    }

    size_t index() const @property
    {
        return cur;
    }

private:
    this(R src)
    {
        range = src;
    }
    size_t cur, saved;
    R range;
}

auto lexerSource(Range)(Range range, size_t bufSize=8)
    if(isForwardRange!Range && !isRandomAccessRange!Range
    && is(ElementType!Range : const(ubyte)))
{
    return LexSource!(Range)(range, bufSize);
}

auto lexerSource(Range)(Range range)
    if(isRandomAccessRange!Range
    && is(ElementType!Range : const(ubyte)))
{
    return LexSource!(Range)(range);
}

unittest
{
    // test the basic functionality of a "mark-slice" range
    import std.string, std.stdio;

    static void test_hello(T)(T lexs)
    {
        assert(lexs.front == 'H');
        lexs.popFront();
        assert(lexs.front == 'e');
        foreach(i; 0..2)
        {
            auto saved = lexs.save;
            lexs.mark();
            assert(lexs.slice.equal(""));
            lexs.popFront();
            assert(lexs.slice.equal("e"), text(cast(char)lexs.front));
            lexs.popFrontN(4);
            auto bytes = lexs.slice.map!"cast(char)a".array();
            assert(bytes.equal("ello,"), bytes.to!string);
            lexs.mark();
            assert(lexs.slice.equal(""));
            assert(lexs.front == 'w');
            lexs.popFrontN(6);
            assert(lexs.empty);
            auto s = lexs.slice();
            auto msg = s.save.map!"cast(char)a".array;
            assert(s[].equal("world!"), msg);
            assert(s[2..$-1].equal("rld"), msg);
            assert(s[0] == 'w' && s[$-1] == '!');
            s.popFront();
            assert(s.front == 'o' && s.back == '!');
            s.popBack();
            assert(s.front == 'o' && s.back == 'd');
            //restore and repeat again
            lexs = saved;
        }
    }

    static void test_empty(T)(T lexs)
    {
        assert(lexs.empty);
        lexs.mark();
        assert(lexs.slice().equal(""));
    }

    auto fwdLex = lexerSource(
        "Hello, world!"
        .representation
        .filter!"a != ' '", 16 // and the one that is more then enough
    );
    test_hello(fwdLex);
    fwdLex = lexerSource(
        "Hello, world!"
        .representation
        .filter!"a != ' '", 1 // try the smallest initial buffer
    );
    test_hello(fwdLex);
    fwdLex = lexerSource("".representation.filter!"a != ' '");
    auto raLex = lexerSource("".representation);
    test_empty(raLex);
    test_empty(fwdLex);
    raLex = lexerSource("Hello,world!".representation);
    test_hello(raLex);
}

// uses auto-detection for pure, safe nothrow
bool isRangeEoF(R)(ref R range)
{
    return range.empty || range.front == 0 || range.front == 0x1a;
}

// Lookup table for token values
immutable(string[TokenType.max + 1]) tokenValues = [
<<<<<<< HEAD
	"=",
	"@",
	"&",
	"&=",
	"|",
	"|=",
	"~=",
	":",
	",",
	"--",
	"/",
	"/=",
	"$",
	".",
	"==",
	"=>",
	">",
	">=",
	"#",
	"++",
	"{",
	"[",
	"<",
	"<=",
	"<>=",
	"<>",
	"&&",
	"||",
	"(",
	"-",
	"-=",
	"%",
	"%=",
	"*=",
	"!",
	"!=",
	"!>",
	"!>=",
	"!<",
	"!<=",
	"!<>",
	"+",
	"+=",
	"^^",
	"^^=",
	"}",
	"]",
	")",
	";",
	"<<",
	"<<=",
	">>",
	">>=",
	"..",
	"*",
	"?",
	"~",
	"!<>=",
	">>>",
	">>>=",
	"...",
	"^",
	"^=",
	"bool",
	"byte",
	"cdouble",
	"cent",
	"cfloat",
	"char",
	"creal",
	"dchar",
	"delegate",
	"double",
	"float",
	"function",
	"idouble",
	"ifloat",
	"int",
	"ireal",
	"long",
	"real",
	"short",
	"ubyte",
	"ucent",
	"uint",
	"ulong",
	"ushort",
	"void",
	"wchar",
	"align",
	"deprecated",
	"extern",
	"pragma",
	"export",
	"package",
	"private",
	"protected",
	"public",
	"abstract",
	"auto",
	"const",
	"final",
	"__gshared",
	"immutable",
	"inout",
	"scope",
	"shared",
	"static",
	"synchronized",
	"alias",
	"asm",
	"assert",
	"body",
	"break",
	"case",
	"cast",
	"catch",
	"class",
	"continue",
	"debug",
	"default",
	"delete",
	"do",
	"else",
	"enum",
	"false",
	"finally",
	"foreach",
	"foreach_reverse",
	"for",
	"goto",
	"if",
	"import",
	"in",
	"interface",
	"invariant",
	"is",
	"lazy",
	"macro",
	"mixin",
	"module",
	"new",
	"nothrow",
	"null",
	"out",
	"override",
	"pure",
	"ref",
	"return",
	"struct",
	"super",
	"switch",
	"template",
	"this",
	"throw",
	"true",
	"try",
	"typedef",
	"typeid",
	"typeof",
	"union",
	"unittest",
	"version",
	"volatile",
	"while",
	"with",
	"__DATE__",
	"__EOF__",
	"__TIME__",
	"__TIMESTAMP__",
	"__VENDOR__",
	"__VERSION__",
	"__FILE__",
	"__LINE__",
	null,
	null,
	null,
	"__traits",
	"__parameters",
	"__vector",
	null,
	null,
	null,
	null,
	null,
	null,
	null,
	null,
	null,
	null,
	null,
	null,
	null,
	null,
	null,
	null,
	null,
=======
    "=",
    "@",
    "&",
    "&=",
    "|",
    "|=",
    "~=",
    ":",
    ",",
    "--",
    "/",
    "/=",
    "$",
    ".",
    "==",
    "=>",
    ">",
    ">=",
    "#",
    "++",
    "{",
    "[",
    "<",
    "<=",
    "<>=",
    "<>",
    "&&",
    "||",
    "(",
    "-",
    "-=",
    "%",
    "%=",
    "*=",
    "!",
    "!=",
    "!>",
    "!>=",
    "!<",
    "!<=",
    "!<>",
    "+",
    "+=",
    "^^",
    "^^=",
    "}",
    "]",
    ")",
    ";",
    "<<",
    "<<=",
    ">>",
    ">>=",
    "..",
    "*",
    "?",
    "~",
    "!<>=",
    ">>>",
    ">>>=",
    "...",
    "^",
    "^=",
    "bool",
    "byte",
    "cdouble",
    "cent",
    "cfloat",
    "char",
    "creal",
    "dchar",
    "double",
    "float",
    "function",
    "idouble",
    "ifloat",
    "int",
    "ireal",
    "long",
    "real",
    "short",
    "ubyte",
    "ucent",
    "uint",
    "ulong",
    "ushort",
    "void",
    "wchar",
    "align",
    "deprecated",
    "extern",
    "pragma",
    "export",
    "package",
    "private",
    "protected",
    "public",
    "abstract",
    "auto",
    "const",
    "final",
    "__gshared",
    "immutable",
    "inout",
    "scope",
    "shared",
    "static",
    "synchronized",
    "alias",
    "asm",
    "assert",
    "body",
    "break",
    "case",
    "cast",
    "catch",
    "class",
    "continue",
    "debug",
    "default",
    "delegate",
    "delete",
    "do",
    "else",
    "enum",
    "false",
    "finally",
    "foreach",
    "foreach_reverse",
    "for",
    "goto",
    "if",
    "import",
    "in",
    "interface",
    "invariant",
    "is",
    "lazy",
    "macro",
    "mixin",
    "module",
    "new",
    "nothrow",
    "null",
    "out",
    "override",
    "pure",
    "ref",
    "return",
    "struct",
    "super",
    "switch",
    "template",
    "this",
    "throw",
    "true",
    "try",
    "typedef",
    "typeid",
    "typeof",
    "union",
    "unittest",
    "version",
    "volatile",
    "while",
    "with",
    "__DATE__",
    "__EOF__",
    "__TIME__",
    "__TIMESTAMP__",
    "__VENDOR__",
    "__VERSION__",
    "__FILE__",
    "__LINE__",
    null,
    null,
    null,
    "__traits",
    "__parameters",
    "__vector",
    null,
    null,
    null,
    null,
    null,
    null,
    null,
    null,
    null,
    null,
    null,
    null,
    null,
    null,
    null,
    null,
>>>>>>> bd54c84e
];

pure string getTokenValue(const TokenType type)
{
    return tokenValues[type];
}

private pure bool isNewline(ubyte ch)
{
    return ch == '\n' || ch == '\r';
}

pure TokenType lookupTokenType(R)(R input)
{
    switch(input.length)
    {
    case 2:
        switch (input[0])
        {
        case 'd': if (input[1] == 'o') return TokenType.do_; else break;
        case 'i':
            if (input[1] == 'f') return TokenType.if_;
            else if (input[1] == 'n') return TokenType.in_;
            else if (input[1] == 's') return TokenType.is_;
            else break;
        default: break;
        }
        break;
    case 3:
        switch (input[0])
        {
        case 'a': if (input[1..$].equal("sm")) return TokenType.asm_; else break;
        case 'f': if (input[1..$].equal("or")) return TokenType.for_; else break;
        case 'i': if (input[1..$].equal("nt")) return TokenType.int_; else break;
        case 'n': if (input[1..$].equal("ew")) return TokenType.new_; else break;
        case 'o': if (input[1..$].equal("ut")) return TokenType.out_; else break;
        case 'r': if (input[1..$].equal("ef")) return TokenType.ref_; else break;
        case 't': if (input[1..$].equal("ry")) return TokenType.try_; else break;
        default: break;
        }
        break;
    case 4:
        switch (input[0])
        {
        case 'a': if (input[1..$].equal("uto")) return TokenType.auto_; else break;
        case 'b': if (input[1..$].equal("ody")) return TokenType.body_;
            else if (input[1..$].equal("ool")) return TokenType.bool_;
            else if (input[1..$].equal("yte")) return TokenType.byte_;
            else break;
        case 'c': if (input[1..$].equal("ase")) return TokenType.case_;
            else if (input[1..$].equal("ast")) return TokenType.cast_;
            else if (input[1..$].equal("ent")) return TokenType.cent_;
            else if (input[1..$].equal("har")) return TokenType.char_;
            else break;
        case 'e': if (input[1..$].equal("lse")) return TokenType.else_;
            else if (input[1..$].equal("num")) return TokenType.enum_;
            else break;
        case 'g': if (input[1..$].equal("oto")) return TokenType.goto_; else break;
        case 'l': if (input[1..$].equal("azy")) return TokenType.lazy_;
            else if (input[1..$].equal("ong")) return TokenType.long_;
            else break;
        case 'n': if (input[1..$].equal("ull")) return TokenType.null_; else break;
        case 'p': if (input[1..$].equal("ure")) return TokenType.pure_; else break;
        case 'r': if (input[1..$].equal("eal")) return TokenType.real_; else break;
        case 't': if (input[1..$].equal("his")) return TokenType.this_;
            else if (input[1..$].equal("rue")) return TokenType.true_;
            else break;
        case 'u': if (input[1..$].equal("int")) return TokenType.uint_; else break;
        case 'v': if (input[1..$].equal("oid")) return TokenType.void_; else break;
        case 'w': if (input[1..$].equal("ith")) return TokenType.with_; else break;
        default: break;
        }
        break;
    case 5:
        switch (input[0])
        {
        case 'a': if (input[1..$].equal("lias")) return TokenType.alias_;
            else if (input[1..$].equal("lign")) return TokenType.align_; else break;
        case 'b': if (input[1..$].equal("reak")) return TokenType.break_; else break;
        case 'c': if (input[1..$].equal("atch")) return TokenType.catch_;
            else if (input[1..$].equal("lass")) return TokenType.class_;
            else if (input[1..$].equal("onst")) return TokenType.const_;
            else if (input[1..$].equal("real")) return TokenType.creal_;
            else break;
        case 'd': if (input[1..$].equal("char")) return TokenType.dchar_;
            else if (input[1..$].equal("ebug")) return TokenType.debug_; else break;
        case 'f': if (input[1..$].equal("alse")) return TokenType.false_;
            else if (input[1..$].equal("inal")) return TokenType.final_;
            else if (input[1..$].equal("loat")) return TokenType.float_;
            else break;
        case 'i': if (input[1..$].equal("nout")) return TokenType.inout_;
            else if (input[1..$].equal("real")) return TokenType.ireal_; else break;
        case 'm': if (input[1..$].equal("acro")) return TokenType.macro_;
            else if (input[1..$].equal("ixin")) return TokenType.mixin_; else break;
        case 's': if (input[1..$].equal("cope")) return TokenType.scope_;
            else if (input[1..$].equal("hort")) return TokenType.short_;
            else if (input[1..$].equal("uper")) return TokenType.super_; else break;
        case 't': if (input[1..$].equal("hrow")) return TokenType.throw_; else break;
        case 'u': if (input[1..$].equal("byte")) return TokenType.ubyte_;
            else if (input[1..$].equal("cent")) return TokenType.ucent_;
            else if (input[1..$].equal("long")) return TokenType.ulong_;
            else if (input[1..$].equal("nion")) return TokenType.union_;
            else break;
        case 'w': if (input[1..$].equal("char")) return TokenType.wchar_;
            else if (input[1..$].equal("hile")) return TokenType.while_;
            else break;
        default: break;
        }
        break;
    case 6:
        switch (input[0])
        {
        case 'a': if (input[1..$].equal("ssert")) return TokenType.assert_; else break;
        case 'c': if (input[1..$].equal("float")) return TokenType.cfloat_; else break;
        case 'd': if (input[1..$].equal("elete")) return TokenType.delete_;
            else if (input[1..$].equal("ouble")) return TokenType.double_; else break;
        case 'e': if (input[1..$].equal("xport")) return TokenType.export_;
            else if (input[1..$].equal("xtern")) return TokenType.extern_; else break;
        case 'i': if (input[1..$].equal("float")) return TokenType.ifloat_;
            else if (input[1..$].equal("mport")) return TokenType.import_; else break;
        case 'm': if (input[1..$].equal("odule")) return TokenType.module_; else break;
        case 'p': if (input[1..$].equal("ragma")) return TokenType.pragma_;
            else if (input[1..$].equal("ublic")) return TokenType.public_; else break;
        case 'r': if (input[1..$].equal("eturn")) return TokenType.return_; else break;
        case 's': if (input[1..$].equal("hared")) return TokenType.shared_;
            else if (input[1..$].equal("tatic")) return TokenType.static_;
            else if (input[1..$].equal("truct")) return TokenType.struct_;
            else if (input[1..$].equal("witch")) return TokenType.switch_; else break;
        case 't': if (input[1..$].equal("ypeid")) return TokenType.typeid_;
            else if (input[1..$].equal("ypeof")) return TokenType.typeof_; else break;
        case 'u': if (input[1..$].equal("short")) return TokenType.ushort_; else break;
        default: break;
        }
        break;
    case 7:
        switch (input[0])
        {
        case '_': if (input[1..$].equal("_EOF__")) return TokenType.eof; else break;
        case 'c': if (input[1..$].equal("double")) return TokenType.cdouble_; else break;
        case 'd': if (input[1..$].equal("efault")) return TokenType.default_; else break;
        case 'f': if (input[1..$].equal("inally")) return TokenType.finally_;
            else if (input[1..$].equal("oreach")) return TokenType.foreach_; else break;
        case 'i': if (input[1..$].equal("double")) return TokenType.idouble_; else break;
        case 'n': if (input[1..$].equal("othrow")) return TokenType.nothrow_; else break;
        case 'p': if (input[1..$].equal("ackage")) return TokenType.package_;
            else if (input[1..$].equal("rivate")) return TokenType.private_; else break;
        case 't': if (input[1..$].equal("ypedef")) return TokenType.typedef_; else break;
        case 'v': if (input[1..$].equal("ersion")) return TokenType.version_; else break;
        default: break;
        }
        break;
    case 8:
        switch (input[0])
        {
        case '_': if (input[1..$].equal("_DATE__")) return TokenType.date;
            else if (input[1..$].equal("_FILE__")) return TokenType.file;
            else if (input[1..$].equal("_LINE__")) return TokenType.line;
            else if (input[1..$].equal("_TIME__")) return TokenType.time;
            else if (input[1..$].equal("_traits")) return TokenType.traits; else break;
        case 'a': if (input[1..$].equal("bstract")) return TokenType.abstract_; else break;
        case 'c': if (input[1..$].equal("ontinue")) return TokenType.continue_; else break;
        case 'd': if (input[1..$].equal("elegate")) return TokenType.delegate_; else break;
        case 'f': if (input[1..$].equal("unction")) return TokenType.function_; else break;
        case 'o': if (input[1..$].equal("verride")) return TokenType.override_; else break;
        case 't': if (input[1..$].equal("emplate")) return TokenType.template_; else break;
        case 'u': if (input[1..$].equal("nittest")) return TokenType.unittest_; else break;
        case 'v': if (input[1..$].equal("olatile")) return TokenType.volatile_; else break;
        default: break;
        }
        break;
    case 9:
        switch (input[0])
        {
        case '_': if (input[1..$].equal("_gshared")) return TokenType.gshared; else break;
        case 'i': if (input[1..$].equal("mmutable")) return TokenType.immutable_;
            else if (input[1..$].equal("nterface")) return TokenType.interface_;
            else if (input[1..$].equal("nvariant")) return TokenType.invariant_; else break;
        case 'p': if (input[1..$].equal("rotected")) return TokenType.protected_; else break;
        default: break;
        }
        break;
    case 10:
        switch (input[0])
        {
        case 'd': if (input[1..$].equal("eprecated")) return TokenType.deprecated_; else break;
        case '_': if (input[1..$].equal("_VENDOR__")) return TokenType.vendor; else break;
        default: break;
        }
        break;
    case 11:
        if (input[1..$].equal("_VERSION__"))
            return TokenType.compilerVersion;
        break;
    case 12:
        if (input[1..$].equal("ynchronized"))
            return TokenType.synchronized_;
        break;
    case 13:
        if (input[1..$].equal("_TIMESTAMP__"))
            return TokenType.timestamp;
        break;
    case 15:
        if (input[1..$].equal("oreach_reverse"))
            return TokenType.foreach_reverse_;
        break;
    default: break;
    }
    return TokenType.identifier;
}

class Trie(K, V) if (isInputRange!K): TrieNode!(K, V)
{
    /**
     * Adds the given value to the trie with the given key
     */
    void add(K key, V value) pure
    {
        TrieNode!(K,V) current = this;
        foreach(keyPart; key)
        {
            if ((keyPart in current.children) is null)
            {
                auto node = new TrieNode!(K, V);
                current.children[keyPart] = node;
                current = node;
            }
            else
                current = current.children[keyPart];
        }
        current.value = value;
    }
}

class TrieNode(K, V) if (isInputRange!K)
{
    V value;
    TrieNode!(K,V)[ElementType!K] children;
}

string printCaseStatements(K, V)(TrieNode!(K,V) node, string indentString)
{
    string caseStatement = "";
    foreach(dchar k, TrieNode!(K,V) v; node.children)
    {
        caseStatement ~= indentString;
        caseStatement ~= "case '";
        caseStatement ~= k;
        caseStatement ~= "':\n";
        caseStatement ~= indentString;
        caseStatement ~= "\tnextCharNonLF();\n";
        if (v.children.length > 0)
        {
            caseStatement ~= indentString;
            caseStatement ~= "\tif (isEoF())\n";
            caseStatement ~= indentString;
            caseStatement ~= "\t{\n";
            caseStatement ~= indentString;
            caseStatement ~= "\t\tcurrent.value = getTokenValue(current.type);\n";
            caseStatement ~= indentString;
            caseStatement ~= "\t\tcurrent.type = " ~ node.children[k].value;
            caseStatement ~= ";\n";
            caseStatement ~= indentString;
            caseStatement ~= "\t\treturn;\n";
            caseStatement ~= indentString;
            caseStatement ~= "\t}\n";
            caseStatement ~= indentString;
            caseStatement ~= "\tswitch (src.front)\n";
            caseStatement ~= indentString;
            caseStatement ~= "\t{\n";
            caseStatement ~= printCaseStatements(v, indentString ~ "\t");
            caseStatement ~= indentString;
            caseStatement ~= "\tdefault:\n";
            caseStatement ~= indentString;
            caseStatement ~= "\t\tcurrent.type = ";
            caseStatement ~= v.value;
            caseStatement ~= ";\n";
            caseStatement ~= indentString;
            caseStatement ~= "\t\tcurrent.value = getTokenValue(current.type);\n";
            caseStatement ~= indentString;
            caseStatement ~= "\t\treturn;\n";
            caseStatement ~= indentString;
            caseStatement ~= "\t}\n";
        }
        else
        {
            caseStatement ~= indentString;
            caseStatement ~= "\tcurrent.type = ";
            caseStatement ~= v.value;
            caseStatement ~= ";\n";
            caseStatement ~= indentString;
            caseStatement ~= "\tcurrent.value = getTokenValue(current.type);\n";
            caseStatement ~= indentString;
            caseStatement ~= "\treturn;\n";
        }
    }
    return caseStatement;
}

string generateCaseTrie(string[] args ...)
{
    auto t = new Trie!(string, string);
    for(int i = 0; i < args.length; i+=2)
    {
        t.add(args[i], args[i+1]);
    }
    return printCaseStatements(t, "");
}

struct StringCache
{
<<<<<<< HEAD
	string get(R)(R range)
		if(isRandomAccessRange!R
			&& is(Unqual!(ElementType!R) : const(ubyte)))
	{

		uint h = hash(range);
		uint bucket = h % mapSize;
=======
    string get(R)(R range)
        if(isRandomAccessRange!R
            && is(Unqual!(ElementType!R) : const(ubyte)))
    {

        uint h = hash(range);
        uint bucket = h % mapSize;
>>>>>>> bd54c84e
        Slot *s = &index[bucket];
        //1st slot not yet initialized?
        if(s.value.ptr == null)
        {
            *s = Slot(putIntoCache(range), null, h);
            return s.value;
        }
        Slot* insSlot = s;
        for(;;)
        {
            if(s.hash == h && s.value.equal(range))
                return s.value;
            insSlot = s;
            s = s.next;
            if(s == null) break;
<<<<<<< HEAD
		}
=======
        }
>>>>>>> bd54c84e
        string str = putIntoCache(range);
        insertIntoSlot(insSlot, str, h);
        return str;
    }

private:

<<<<<<< HEAD
	static uint hash(R)(R data)
	{
		uint hash = 0;
		foreach (b; data)
		{
			hash ^= sbox[b];
			hash *= 3;
		}
		return hash;
	}

	enum mapSize = 2048;
=======
    static uint hash(R)(R data)
    {
        uint hash = 0;
        foreach (b; data)
        {
            hash ^= sbox[b];
            hash *= 3;
        }
        return hash;
    }

    enum mapSize = 2048;
>>>>>>> bd54c84e

    struct Slot
    {
        string value;
        Slot* next;
        uint hash;
    };

    void insertIntoSlot(Slot* tgt, string val, uint hash)
    {
        auto slice = allocateInCache(Slot.sizeof);
        auto newSlot = cast(Slot*)slice.ptr;
        *newSlot = Slot(val, null, hash);
        tgt.next = newSlot;
    }

    Slot[mapSize] index;

<<<<<<< HEAD
	// leave some slack for alloctors/GC meta-data
	enum chunkSize = 16*1024 - size_t.sizeof*8;
	ubyte*[] chunkS;
	size_t next = chunkSize;
=======
    // leave some slack for alloctors/GC meta-data
    enum chunkSize = 16*1024 - size_t.sizeof*8;
    ubyte*[] chunkS;
    size_t next = chunkSize;
>>>>>>> bd54c84e

    ubyte[] allocateInCache(size_t size)
    {
        import core.memory;
        if(next + size > chunkSize)
        {
            // avoid huge allocations
            if(size> chunkSize/4)
            {
                ubyte* p = cast(ubyte*)GC.malloc(size,
                    GC.BlkAttr.NO_SCAN | GC.BlkAttr.NO_INTERIOR);
                return p[0..size];
            }
            chunkS ~= cast(ubyte*)GC.malloc(chunkSize,
                GC.BlkAttr.NO_SCAN | GC.BlkAttr.NO_INTERIOR);
            next = 0;
        }
        auto slice = chunkS[$-1][next..next+size];
        next += size;
        return slice;
    }

    string putIntoCache(R)(R data)
    {
        auto slice = allocateInCache(data.length);
        slice[] = data[];
        return cast(string)slice;
    }

}

immutable uint[] sbox = [
    0xF53E1837, 0x5F14C86B, 0x9EE3964C, 0xFA796D53,
    0x32223FC3, 0x4D82BC98, 0xA0C7FA62, 0x63E2C982,
    0x24994A5B, 0x1ECE7BEE, 0x292B38EF, 0xD5CD4E56,
    0x514F4303, 0x7BE12B83, 0x7192F195, 0x82DC7300,
    0x084380B4, 0x480B55D3, 0x5F430471, 0x13F75991,
    0x3F9CF22C, 0x2FE0907A, 0xFD8E1E69, 0x7B1D5DE8,
    0xD575A85C, 0xAD01C50A, 0x7EE00737, 0x3CE981E8,
    0x0E447EFA, 0x23089DD6, 0xB59F149F, 0x13600EC7,
    0xE802C8E6, 0x670921E4, 0x7207EFF0, 0xE74761B0,
    0x69035234, 0xBFA40F19, 0xF63651A0, 0x29E64C26,
    0x1F98CCA7, 0xD957007E, 0xE71DDC75, 0x3E729595,
    0x7580B7CC, 0xD7FAF60B, 0x92484323, 0xA44113EB,
    0xE4CBDE08, 0x346827C9, 0x3CF32AFA, 0x0B29BCF1,
    0x6E29F7DF, 0xB01E71CB, 0x3BFBC0D1, 0x62EDC5B8,
    0xB7DE789A, 0xA4748EC9, 0xE17A4C4F, 0x67E5BD03,
    0xF3B33D1A, 0x97D8D3E9, 0x09121BC0, 0x347B2D2C,
    0x79A1913C, 0x504172DE, 0x7F1F8483, 0x13AC3CF6,
    0x7A2094DB, 0xC778FA12, 0xADF7469F, 0x21786B7B,
    0x71A445D0, 0xA8896C1B, 0x656F62FB, 0x83A059B3,
    0x972DFE6E, 0x4122000C, 0x97D9DA19, 0x17D5947B,
    0xB1AFFD0C, 0x6EF83B97, 0xAF7F780B, 0x4613138A,
    0x7C3E73A6, 0xCF15E03D, 0x41576322, 0x672DF292,
    0xB658588D, 0x33EBEFA9, 0x938CBF06, 0x06B67381,
    0x07F192C6, 0x2BDA5855, 0x348EE0E8, 0x19DBB6E3,
    0x3222184B, 0xB69D5DBA, 0x7E760B88, 0xAF4D8154,
    0x007A51AD, 0x35112500, 0xC9CD2D7D, 0x4F4FB761,
    0x694772E3, 0x694C8351, 0x4A7E3AF5, 0x67D65CE1,
    0x9287DE92, 0x2518DB3C, 0x8CB4EC06, 0xD154D38F,
    0xE19A26BB, 0x295EE439, 0xC50A1104, 0x2153C6A7,
    0x82366656, 0x0713BC2F, 0x6462215A, 0x21D9BFCE,
    0xBA8EACE6, 0xAE2DF4C1, 0x2A8D5E80, 0x3F7E52D1,
    0x29359399, 0xFEA1D19C, 0x18879313, 0x455AFA81,
    0xFADFE838, 0x62609838, 0xD1028839, 0x0736E92F,
    0x3BCA22A3, 0x1485B08A, 0x2DA7900B, 0x852C156D,
    0xE8F24803, 0x00078472, 0x13F0D332, 0x2ACFD0CF,
    0x5F747F5C, 0x87BB1E2F, 0xA7EFCB63, 0x23F432F0,
    0xE6CE7C5C, 0x1F954EF6, 0xB609C91B, 0x3B4571BF,
    0xEED17DC0, 0xE556CDA0, 0xA7846A8D, 0xFF105F94,
    0x52B7CCDE, 0x0E33E801, 0x664455EA, 0xF2C70414,
    0x73E7B486, 0x8F830661, 0x8B59E826, 0xBB8AEDCA,
    0xF3D70AB9, 0xD739F2B9, 0x4A04C34A, 0x88D0F089,
    0xE02191A2, 0xD89D9C78, 0x192C2749, 0xFC43A78F,
    0x0AAC88CB, 0x9438D42D, 0x9E280F7A, 0x36063802,
    0x38E8D018, 0x1C42A9CB, 0x92AAFF6C, 0xA24820C5,
    0x007F077F, 0xCE5BC543, 0x69668D58, 0x10D6FF74,
    0xBE00F621, 0x21300BBE, 0x2E9E8F46, 0x5ACEA629,
    0xFA1F86C7, 0x52F206B8, 0x3EDF1A75, 0x6DA8D843,
    0xCF719928, 0x73E3891F, 0xB4B95DD6, 0xB2A42D27,
    0xEDA20BBF, 0x1A58DBDF, 0xA449AD03, 0x6DDEF22B,
    0x900531E6, 0x3D3BFF35, 0x5B24ABA2, 0x472B3E4C,
    0x387F2D75, 0x4D8DBA36, 0x71CB5641, 0xE3473F3F,
    0xF6CD4B7F, 0xBF7D1428, 0x344B64D0, 0xC5CDFCB6,
    0xFE2E0182, 0x2C37A673, 0xDE4EB7A3, 0x63FDC933,
    0x01DC4063, 0x611F3571, 0xD167BFAF, 0x4496596F,
    0x3DEE0689, 0xD8704910, 0x7052A114, 0x068C9EC5,
    0x75D0E766, 0x4D54CC20, 0xB44ECDE2, 0x4ABC653E,
    0x2C550A21, 0x1A52C0DB, 0xCFED03D0, 0x119BAFE2,
    0x876A6133, 0xBC232088, 0x435BA1B2, 0xAE99BBFA,
    0xBB4F08E4, 0xA62B5F49, 0x1DA4B695, 0x336B84DE,
    0xDC813D31, 0x00C134FB, 0x397A98E6, 0x151F0E64,
    0xD9EB3E69, 0xD3C7DF60, 0xD2F2C336, 0x2DDD067B,
    0xBD122835, 0xB0B3BD3A, 0xB0D54E46, 0x8641F1E4,
    0xA0B38F96, 0x51D39199, 0x37A6AD75, 0xDF84EE41,
    0x3C034CBA, 0xACDA62FC, 0x11923B8B, 0x45EF170A,
];

unittest
{
    LexerConfig cfg;
    auto tkr = "void main(){ }".representation.byToken(cfg);
    assert(tkr.map!"a.value".equal(["void", "main", "(", ")", "{", "}"]));
    tkr = "1234 54.23232".representation.byToken(cfg);
    assert(tkr.equal(["1234", "54.23232"]));
    auto str =  r"0 0. .0 1 0x3 0b102 007";
    cfg.iterStyle = IterationStyle.everything;
    tkr = str.representation.byToken(cfg);
    assert(tkr.map!"a.value".equal(["0", " ", "0.", " ",
        ".0", " ", "1", " ", "0x3", " ", "0b10",
        "2", " ", "007"]
    ), text(tkr.map!"a.value"));
}

unittest
{
    import std.stdio;
    auto source = cast(ubyte[]) (
        " bool byte cdouble cent cfloat char creal dchar double float function"
        ~ " idouble ifloat int ireal long real short ubyte ucent uint ulong"
        ~ " ushort void wchar align deprecated extern pragma export package private"
        ~ " protected public abstract auto const final __gshared immutable inout"
        ~ " scope shared static synchronized alias asm assert body break case"
        ~ " cast catch class continue debug default delegate delete do else"
        ~ " enum false finally foreach foreach_reverse for goto if import in"
        ~ " interface invariant is lazy macro mixin module new nothrow null"
        ~ " out override pure ref return struct super switch template this"
        ~ " throw true try typedef typeid typeof union unittest version volatile"
        ~ " while with __traits __parameters __vector");
    auto expected = ["bool", "byte", "cdouble",
        "cent", "cfloat", "char", "creal",
        "dchar", "double", "float", "function",
        "idouble", "ifloat", "int", "ireal", "long",
        "real", "short", "ubyte", "ucent", "uint",
        "ulong", "ushort", "void", "wchar", "align",
        "deprecated", "extern", "pragma", "export",
        "package", "private", "protected", "public",
        "abstract", "auto", "const", "final", "__gshared",
        "immutable", "inout", "scope", "shared",
        "static", "synchronized", "alias", "asm", "assert",
        "body", "break", "case", "cast", "catch",
        "class", "continue", "debug", "default", "delegate",
        "delete", "do", "else", "enum", "false",
        "finally", "foreach", "foreach_reverse", "for",
        "goto", "if", "import", "in", "interface",
        "invariant", "is", "lazy","macro", "mixin",
        "module", "new", "nothrow", "null", "out",
        "override", "pure", "ref", "return", "struct",
        "super", "switch", "template", "this", "throw",
        "true", "try", "typedef", "typeid", "typeof",
        "union", "unittest", "version", "volatile",
        "while", "with", "__traits", "__parameters", "__vector"];
    LexerConfig config;
    auto tokens = byToken(source, config);
    //writeln(tokens.map!"a.value"().array());
    assert (equal(map!"a.value"(tokens), expected));
}

unittest
{
    auto source = cast(ubyte[]) ("=@& &=| |=~=:,--/ /=$.===>> >=++{[< <=<>=<>&&||(- -=%%=*=!!=!>!>=!<!<=!<>+ +=^^^^=}]);<< <<=>> >>=..*?~!<>=>>>>>>=...^ ^=");
    auto expected = ["=",  "@", "&", "&=", "|", "|=", "~=",
        ":", ",", "--", "/", "/=", "$", ".", "==",
        "=>", ">", ">=", "++", "{", "[", "<",
        "<=", "<>=", "<>", "&&", "||", "(", "-", "-=", "%",
        "%=", "*=", "!", "!=", "!>", "!>=", "!<",
        "!<=", "!<>", "+", "+=", "^^", "^^=",
        "}", "]", ")", ";", "<<", "<<=", ">>",
        ">>=", "..", "*", "?", "~", "!<>=",
        ">>>", ">>>=", "...", "^", "^="];
    LexerConfig config;
    auto tokens = byToken(source, config);
    //writeln(tokens.map!"a.value"().array());
    assert (equal(map!"a.value"(tokens), expected), map!"a.value"(tokens).text());
}

unittest
{
    auto source = cast(ubyte[]) (`
        1 1.2 //comment
        1.2f 1u 1uL 0b011 0b1uu 0b1 /+abc/+def+/+/0x11001uL
        123e1L 123e+1f 123e-1i 15e++ 4ea 1.2u 4i 1337L 4.2L 1..2 4.3.5.8
        0xabc 0xabcp4 0x1P-10 0x40u 0x29L 0x4Lu 0xdeadbeef
    `);
    auto expected = ["1", "1.2", "1.2f", "1u", "1uL", "0b011", "0b1u", "u", "0b1",
        "0x11001uL", "123e1L", "123e+1f", "123e-1i", "15e+", "+", "4e", "a",
        "1.2", "u", "4i", "1337L", "4.2L", "1", "..", "2", "4.3", ".5", ".8",
        "0xabc", "0xabcp4", "0x1P-10", "0x40u", "0x29L", "0x4Lu", "0xdeadbeef"];
    int errCount = 0;
    void errorFunction(string file, size_t index, uint line, uint col, string msg)
    {
        ++errCount;
    }
    LexerConfig config;
    config.errorFunc = &errorFunction;
    auto tokens = byToken(source, config);
    //writeln(tokens.map!"a.value"());
    assert (equal(map!"a.value"(tokens), expected), map!"a.value"(tokens).text());
    assert (errCount == 2);
}

unittest
{
    auto source = cast(ubyte[]) ("int #line 4\n double q{abcde (a + b) == 0} '\\u0020' q\"HEREDOC\r\nabcde\r\nHEREDOC\"");
    LexerConfig config;
    auto tokens = byToken(source, config);
    assert (tokens.front.line == 1);
    assert (tokens.moveFront() == TokenType.int_);
    assert (tokens.front.line == 4);
    assert (isType(tokens.front));
    assert (tokens.front.value == "double");
    tokens.popFront();
    assert (tokens.front.value == "abcde (a + b) == 0", tokens.front.value);
    assert (isStringLiteral(tokens.front), tokens.front.type.text());
    tokens.popFront();
    assert (tokens.front.value == " ");
    assert (tokens.front.type == TokenType.characterLiteral);
    tokens.popFront();
    assert (tokens.front.value == "abcde\r\n", "[%s]".format(tokens.front.value));
}

unittest
{
    auto source = cast(ubyte[]) "q{(a & 1) == 0} q\"/foo]/\" q\"HEREDOC\r\nabcde\r\nHEREDOC\"";
    LexerConfig config;
    config.tokenStyle = TokenStyle.includeQuotes;
    auto tokens = byToken(source, config);
    assert (tokens.front.value == "q{(a & 1) == 0}", tokens.front.value);
    tokens.popFront();
    assert (tokens.front.value == "q\"/foo]/\"", tokens.front.value);
    tokens.popFront();
    assert (tokens.front.value == "q\"HEREDOC\r\nabcde\r\nHEREDOC\"", tokens.front.value);
}

unittest
{
    auto source = cast(ubyte[]) (`"string`);
    int errCount = 0;
    void errorFunction(string file, size_t index, uint line, uint col, string msg)
    {
        ++errCount;
    }
    LexerConfig config;
    config.errorFunc = &errorFunction;
    auto tokens = byToken(source, config);
    assert (errCount == 1);
}

unittest
{
    auto source = cast(ubyte[]) ("import foo");
    LexerConfig config;
    auto tokens = byToken(source, config);
    Token a = tokens.moveFront();
    assert (a.type == TokenType.import_);
    Token b = tokens.moveFront();
    assert (b.type == TokenType.identifier);
    assert (a != b);
    assert (a != "foo");
    assert (a < b);
    assert (b == "foo");
    assert (b > a);
    assert (!(a > a));
    assert (tokens.empty);
}

unittest
{
    auto source = cast(ubyte[]) ("import std.stdio; void main(){writeln(\"hello world\");}");
    LexerConfig config;
    auto tokens = byToken(source, config);
    int tokenCount = 0;
    foreach (t; tokens)
    {
        ++tokenCount;
    }
    assert (tokenCount == 16);
}

//void main(string[] args){}<|MERGE_RESOLUTION|>--- conflicted
+++ resolved
@@ -1,110 +1,110 @@
 // Written in the D programming language
 
 /**
- * This module contains a range-based _lexer for the D programming language.
- *
- * For performance reasons the _lexer contained in this module operates only on
- * ASCII and UTF-8 encoded source code. If the use of other encodings is
- * desired, the source code must be converted to UTF-8 before passing it to this
- * _lexer.
- *
- * To use the _lexer, create a LexerConfig struct
- * ---
- * LexerConfig config;
- * config.iterStyle = IterationStyle.everything;
- * config.tokenStyle = IterationStyle.source;
- * config.versionNumber = 2061;
- * config.vendorString = "Lexer Example";
- * ---
- * Once you have configured the _lexer, call byToken$(LPAREN)$(RPAREN) on your
- * source code, passing in the configuration.
- * ---
- * auto source = "import std.stdio;"c;
- * auto tokens = byToken(source, config);
- * ---
- * The result of byToken$(LPAREN)$(RPAREN) is a forward range of tokens that can
- * be used easily with the algorithms from std.algorithm or iterated over with
- * $(D_KEYWORD foreach)
- * ---
- * assert (tokens.front.type == TokenType.import_);
- * assert (tokens.front.value == "import");
- * assert (tokens.front.line == 1);
- * assert (tokens.front.startIndex == 0);
- * ---
- *
- * Examples:
- *
- * Generate HTML markup of D code.
- * ---
- * module highlighter;
- *
- * import std.stdio;
- * import std.array;
- * import std.d.lexer;
- *
- * void writeSpan(string cssClass, string value)
- * {
- *     stdout.write(`<span class="`, cssClass, `">`, value.replace("&", "&amp;").replace("<", "&lt;"), `</span>`);
- * }
- *
- *
- * // http://ethanschoonover.com/solarized
- * void highlight(R)(R tokens)
- * {
- *     stdout.writeln(q"[<!DOCTYPE html>
- * <html>
- * <head>
- * <meta http-equiv="content-type" content="text/html; charset=UTF-8"/>
- * </head>
- * <body>
- * <style type="text/css">
- * html  { background-color: #fdf6e3; color: #002b36; }
- * .kwrd { color: #b58900; font-weight: bold;  }
- * .com  { color: #93a1a1; font-style: italic; }
- * .num  { color: #dc322f; font-weigth: bold;  }
- * .str  { color: #2aa198; font-style: italic; }
- * .op   { color: #586e75; font-weight: bold;  }
- * .type { color: #268bd2; font-weight: bold;  }
- * .cons { color: #859900; font-weight: bold;  }
- * </style>
- * <pre>]");
- *
- *     foreach (Token t; tokens)
- *     {
- *         if (isType(t.type))
- *             writeSpan("type", t.value);
- *         else if (isKeyword(t.type))
- *             writeSpan("kwrd", t.value);
- *         else if (t.type == TokenType.comment)
- *             writeSpan("com", t.value);
- *         else if (isStringLiteral(t.type))
- *             writeSpan("str", t.value);
- *         else if (isNumberLiteral(t.type))
- *             writeSpan("num", t.value);
- *         else if (isOperator(t.type))
- *             writeSpan("op", t.value);
- *         else
- *             stdout.write(t.value.replace("<", "&lt;"));
- *     }
- *     stdout.writeln("</pre>\n</body></html>");
- * }
- *
- * void main(string[] args)
- * {
- *     LexerConfig config;
- *     config.tokenStyle = TokenStyle.source;
- *     config.iterStyle = IterationStyle.everything;
- *     config.fileName = args[1];
- *     auto f = File(args[1]);
- *     (cast(ubyte[]) f.byLine(KeepTerminator.yes).join()).byToken(config).highlight();
- * }
- * ---
- *
- * Copyright: Brian Schott 2013
- * License: $(LINK2 http://www.boost.org/LICENSE_1_0.txt Boost, License 1.0)
+* This module contains a range-based _lexer for the D programming language.
+*
+* For performance reasons the _lexer contained in this module operates only on
+* ASCII and UTF-8 encoded source code. If the use of other encodings is
+* desired, the source code must be converted to UTF-8 before passing it to this
+* _lexer.
+*
+* To use the _lexer, create a LexerConfig struct
+* ---
+* LexerConfig config;
+* config.iterStyle = IterationStyle.everything;
+* config.tokenStyle = IterationStyle.source;
+* config.versionNumber = 2061;
+* config.vendorString = "Lexer Example";
+* ---
+* Once you have configured the _lexer, call byToken$(LPAREN)$(RPAREN) on your
+* source code, passing in the configuration.
+* ---
+* auto source = "import std.stdio;"c;
+* auto tokens = byToken(source, config);
+* ---
+* The result of byToken$(LPAREN)$(RPAREN) is a forward range of tokens that can
+* be used easily with the algorithms from std.algorithm or iterated over with
+* $(D_KEYWORD foreach)
+* ---
+* assert (tokens.front.type == TokenType.import_);
+* assert (tokens.front.value == "import");
+* assert (tokens.front.line == 1);
+* assert (tokens.front.startIndex == 0);
+* ---
+*
+* Examples:
+*
+* Generate HTML markup of D code.
+* ---
+* module highlighter;
+*
+* import std.stdio;
+* import std.array;
+* import std.d.lexer;
+*
+* void writeSpan(string cssClass, string value)
+* {
+*     stdout.write(`<span class="`, cssClass, `">`, value.replace("&", "&amp;").replace("<", "&lt;"), `</span>`);
+* }
+*
+*
+* // http://ethanschoonover.com/solarized
+* void highlight(R)(R tokens)
+* {
+*     stdout.writeln(q"[<!DOCTYPE html>
+* <html>
+* <head>
+* <meta http-equiv="content-type" content="text/html; charset=UTF-8"/>
+* </head>
+* <body>
+* <style type="text/css">
+* html  { background-color: #fdf6e3; color: #002b36; }
+* .kwrd { color: #b58900; font-weight: bold;  }
+* .com  { color: #93a1a1; font-style: italic; }
+* .num  { color: #dc322f; font-weigth: bold;  }
+* .str  { color: #2aa198; font-style: italic; }
+* .op   { color: #586e75; font-weight: bold;  }
+* .type { color: #268bd2; font-weight: bold;  }
+* .cons { color: #859900; font-weight: bold;  }
+* </style>
+* <pre>]");
+*
+*     foreach (Token t; tokens)
+*     {
+*         if (isType(t.type))
+*             writeSpan("type", t.value);
+*         else if (isKeyword(t.type))
+*             writeSpan("kwrd", t.value);
+*         else if (t.type == TokenType.comment)
+*             writeSpan("com", t.value);
+*         else if (isStringLiteral(t.type))
+*             writeSpan("str", t.value);
+*         else if (isNumberLiteral(t.type))
+*             writeSpan("num", t.value);
+*         else if (isOperator(t.type))
+*             writeSpan("op", t.value);
+*         else
+*             stdout.write(t.value.replace("<", "&lt;"));
+*     }
+*     stdout.writeln("</pre>\n</body></html>");
+* }
+*
+* void main(string[] args)
+* {
+*     LexerConfig config;
+*     config.tokenStyle = TokenStyle.source;
+*     config.iterStyle = IterationStyle.everything;
+*     config.fileName = args[1];
+*     auto f = File(args[1]);
+*     (cast(ubyte[]) f.byLine(KeepTerminator.yes).join()).byToken(config).highlight();
+* }
+* ---
+*
+* Copyright: Brian Schott 2013
+* License: $(LINK2 http://www.boost.org/LICENSE_1_0.txt Boost, License 1.0)
  * Authors: Brian Schott, Dmitry Olshansky
- * Source: $(PHOBOSSRC std/d/_lexer.d)
- */
+* Source: $(PHOBOSSRC std/d/_lexer.d)
+*/
 
 module std.d.lexer;
 
@@ -125,60 +125,60 @@
 public:
 
 /**
- * Represents a D token
- */
+* Represents a D token
+*/
 struct Token
 {
     /**
-     * The token type.
-     */
+    * The token type.
+    */
     TokenType type;
 
     /**
-     * The representation of the token in the original source code.
-     */
+    * The representation of the token in the original source code.
+    */
     string value;
 
     /**
-     * The number of the line the token is on.
-     */
+    * The number of the line the token is on.
+    */
     uint line;
 
     /**
-     * The column number of the start of the token in the original source.
-     * $(LPAREN)measured in ASCII characters or UTF-8 code units$(RPAREN)
-     */
+    * The column number of the start of the token in the original source.
+    * $(LPAREN)measured in ASCII characters or UTF-8 code units$(RPAREN)
+    */
     uint column;
 
     /**
-     * The index of the start of the token in the original source.
-     * $(LPAREN)measured in ASCII characters or UTF-8 code units$(RPAREN)
-     */
+    * The index of the start of the token in the original source.
+    * $(LPAREN)measured in ASCII characters or UTF-8 code units$(RPAREN)
+    */
     size_t startIndex;
 
     /**
-     * Check to see if the token is of the same type and has the same string
-     * representation as the given token.
-     */
+    * Check to see if the token is of the same type and has the same string
+    * representation as the given token.
+    */
     bool opEquals(ref const(Token) other) const
     {
         return other.type == type && other.value == value;
     }
 
     /**
-     * Checks to see if the token's string representation is equal to the given
-     * string.
-     */
+    * Checks to see if the token's string representation is equal to the given
+    * string.
+    */
     bool opEquals(string value) const { return this.value == value; }
 
     /**
-     * Checks to see if the token is of the given type.
-     */
+    * Checks to see if the token is of the given type.
+    */
     bool opEquals(TokenType type) const { return type == type; }
 
     /**
-     * Comparison operator orders tokens by start index.
-     */
+    * Comparison operator orders tokens by start index.
+    */
     int opCmp(ref const(Token) other) const
     {
         if (startIndex < other.startIndex) return -1;
@@ -188,9 +188,9 @@
 }
 
 /**
- * Configure the behavior of the byToken() function. These flags may be
- * combined using a bitwise or.
- */
+* Configure the behavior of the byToken() function. These flags may be
+* combined using a bitwise or.
+*/
 enum IterationStyle
 {
     /// Only include code, not whitespace or comments
@@ -208,98 +208,98 @@
 }
 
 /**
- * Configuration of the token lexing style. These flags may be combined with a
- * bitwise or.
- */
+* Configuration of the token lexing style. These flags may be combined with a
+* bitwise or.
+*/
 enum TokenStyle : uint
 {
     /**
-     * Escape sequences will be replaced with their equivalent characters,
-     * enclosing quote characters will not be included. Special tokens such as
-     * __VENDOR__ will be replaced with their equivalent strings. Useful for
-     * creating a compiler or interpreter.
-     */
+    * Escape sequences will be replaced with their equivalent characters,
+    * enclosing quote characters will not be included. Special tokens such as
+    * __VENDOR__ will be replaced with their equivalent strings. Useful for
+    * creating a compiler or interpreter.
+    */
     default_ = 0b0000,
 
     /**
-     * Escape sequences will not be processed. An escaped quote character will
-     * not terminate string lexing, but it will not be replaced with the quote
-     * character in the token.
-     */
+    * Escape sequences will not be processed. An escaped quote character will
+    * not terminate string lexing, but it will not be replaced with the quote
+    * character in the token.
+    */
     notEscaped = 0b0001,
 
     /**
-     * Strings will include their opening and closing quote characters as well
-     * as any prefixes or suffixes $(LPAREN)e.g.: $(D_STRING "abcde"w) will
-     * include the $(D_STRING 'w') character as well as the opening and closing
-     * quotes$(RPAREN)
-     */
+    * Strings will include their opening and closing quote characters as well
+    * as any prefixes or suffixes $(LPAREN)e.g.: $(D_STRING "abcde"w) will
+    * include the $(D_STRING 'w') character as well as the opening and closing
+    * quotes$(RPAREN)
+    */
     includeQuotes = 0b0010,
 
     /**
-     * Do not replace the value field of the special tokens such as ___DATE__
-     * with their string equivalents.
-     */
+    * Do not replace the value field of the special tokens such as ___DATE__
+    * with their string equivalents.
+    */
     doNotReplaceSpecial = 0b0100,
 
     /**
-     * Strings will be read exactly as they appeared in the source, including
-     * their opening and closing quote characters. Useful for syntax
-     * highlighting.
-     */
+    * Strings will be read exactly as they appeared in the source, including
+    * their opening and closing quote characters. Useful for syntax
+    * highlighting.
+    */
     source = notEscaped | includeQuotes | doNotReplaceSpecial
 }
 
 /**
- * Lexer configuration
- */
+* Lexer configuration
+*/
 struct LexerConfig
 {
     /**
-     * Iteration style
-     */
+    * Iteration style
+    */
     IterationStyle iterStyle = IterationStyle.codeOnly;
 
     /**
-     * Token style
-     */
+    * Token style
+    */
     TokenStyle tokenStyle = tokenStyle.default_;
 
     /**
      * Replacement for the ___VERSION__ token. Defaults to 100.
-     */
+    */
     uint versionNumber = 100;
 
     /**
-     * Replacement for the ___VENDOR__ token. Defaults to $(D_STRING "std.d.lexer")
-     */
+    * Replacement for the ___VENDOR__ token. Defaults to $(D_STRING "std.d.lexer")
+    */
     string vendorString = "std.d.lexer";
 
     /**
-     * Name used when creating error messages that are sent to errorFunc. This
-     * is needed because the lexer operates on any forwarad range of ASCII
-     * characters or UTF-8 code units and does not know what to call its input
-     * source. Defaults to the empty string.
-     */
+    * Name used when creating error messages that are sent to errorFunc. This
+    * is needed because the lexer operates on any forwarad range of ASCII
+    * characters or UTF-8 code units and does not know what to call its input
+    * source. Defaults to the empty string.
+    */
     string fileName = "";
 
     /**
-     * This function is called when an error is encountered during lexing.
-     * Parameters are file name, code uint index, line number, column,
-     * and error messsage.
-     */
+    * This function is called when an error is encountered during lexing.
+    * Parameters are file name, code uint index, line number, column,
+    * and error messsage.
+    */
     void delegate(string, size_t, uint, uint, string) errorFunc;
 }
 
 /**
- * Iterate over the given range of characters by D tokens.
- * Params:
- *     range = the range of characters
- *     config = the lexer configuration
- *     bufferSize = initial size of internal circular buffer
- * Returns:
- *     an input range of tokens
- */
+* Iterate over the given range of characters by D tokens.
+* Params:
+*     range = the range of characters
+*     config = the lexer configuration
+*     bufferSize = initial size of internal circular buffer
+* Returns:
+*     an input range of tokens
+*/
 auto byToken(R)(R range, LexerConfig config, size_t bufferSize = 4*1024)
     if (isForwardRange!(R) && !isRandomAccessRange!(R)
         && is(ElementType!R : const(ubyte)))
@@ -326,22 +326,22 @@
 }
 
 /**
- * Range of tokens. Use byToken$(LPAREN)$(RPAREN) to instantiate.
- */
+* Range of tokens. Use byToken$(LPAREN)$(RPAREN) to instantiate.
+*/
 struct TokenRange(LexSrc)
     //if ( is(LexSrc : LexSource!(U...), U...)) //check for LexSource
 {
     /**
-     * Returns: true if the range is empty
-     */
+    * Returns: true if the range is empty
+    */
     bool empty() const @property
     {
         return _empty;
     }
 
     /**
-     * Returns: the current token
-     */
+    * Returns: the current token
+    */
     ref const(Token) front() const @property
     {
         assert(!empty, "trying to get front of an empty token range");
@@ -349,8 +349,8 @@
     }
 
     /**
-     * Returns the current token and then removes it from the range
-     */
+    * Returns the current token and then removes it from the range
+    */
     Token moveFront()
     {
         auto r = move(current);
@@ -359,8 +359,8 @@
     }
 
     /**
-     * Foreach operation
-     */
+    * Foreach operation
+    */
     int opApply(int delegate(Token) dg)
     {
         int result = 0;
@@ -375,8 +375,8 @@
     }
 
     /**
-     * Foreach operation
-     */
+    * Foreach operation
+    */
     int opApply(int delegate(size_t, Token) dg)
     {
         int result = 0;
@@ -392,8 +392,8 @@
     }
 
     /**
-     * Removes the current token from the range
-     */
+    * Removes the current token from the range
+    */
     void popFront()
     {
         advance();
@@ -402,8 +402,8 @@
 private:
 
     /*
-     * Advances the range to the next token
-     */
+    * Advances the range to the next token
+    */
     void advance()
     {
 L_advance:
@@ -1781,1386 +1781,10 @@
         {
             return isLongWhite();
         }
-<<<<<<< HEAD
-        src.mark(); // mark a start of a lexing "frame"
-		current.line = lineNumber;
-		current.startIndex = src.index;
-		current.column = column;
-		current.value = null;        
-		switch (src.front)
-		{
-        // handle sentenels for end of input
-        case 0: 
-        case 0x1a:
-            // TODO: check config flags, it's cheap 
-            // since this branch at most is taken once per file 
-            _empty = true;
-            return;        
-//        pragma(msg, generateCaseTrie(
-		mixin(generateCaseTrie(
-			"=",               "TokenType.assign",
-			"@",               "TokenType.at",
-			"&",               "TokenType.bitAnd",
-			"&=",              "TokenType.bitAndEqual",
-			"|",               "TokenType.bitOr",
-			"|=",              "TokenType.bitOrEqual",
-			"~=",              "TokenType.catEqual",
-			":",               "TokenType.colon",
-			",",               "TokenType.comma",
-			"--",              "TokenType.decrement",
-			"$",               "TokenType.dollar",
-			"==",              "TokenType.equals",
-			"=>",              "TokenType.goesTo",
-			">",               "TokenType.greater",
-			">=",              "TokenType.greaterEqual",
-			"++",              "TokenType.increment",
-			"{",               "TokenType.lBrace",
-			"[",               "TokenType.lBracket",
-			"<",               "TokenType.less",
-			"<=",              "TokenType.lessEqual",
-			"<>=",             "TokenType.lessEqualGreater",
-			"<>",              "TokenType.lessOrGreater",
-			"&&",              "TokenType.logicAnd",
-			"||",              "TokenType.logicOr",
-			"(",               "TokenType.lParen",
-			"-",               "TokenType.minus",
-			"-=",              "TokenType.minusEqual",
-			"%",               "TokenType.mod",
-			"%=",              "TokenType.modEqual",
-			"*=",              "TokenType.mulEqual",
-			"!",               "TokenType.not",
-			"!=",              "TokenType.notEqual",
-			"!>",              "TokenType.notGreater",
-			"!>=",             "TokenType.notGreaterEqual",
-			"!<",              "TokenType.notLess",
-			"!<=",             "TokenType.notLessEqual",
-			"!<>",             "TokenType.notLessEqualGreater",
-			"+",               "TokenType.plus",
-			"+=",              "TokenType.plusEqual",
-			"^^",              "TokenType.pow",
-			"^^=",             "TokenType.powEqual",
-			"}",               "TokenType.rBrace",
-			"]",               "TokenType.rBracket",
-			")",               "TokenType.rParen",
-			";",               "TokenType.semicolon",
-			"<<",              "TokenType.shiftLeft",
-			"<<=",             "TokenType.shiftLeftEqual",
-			">>",              "TokenType.shiftRight",
-			">>=",             "TokenType.shiftRightEqual",
-			"*",               "TokenType.star",
-			"?",               "TokenType.ternary",
-			"~",               "TokenType.tilde",
-			"!<>=",            "TokenType.unordered",
-			">>>",             "TokenType.unsignedShiftRight",
-			">>>=",            "TokenType.unsignedShiftRightEqual",
-			"^",               "TokenType.xor",
-			"^=",              "TokenType.xorEqual",
-		));
-		case '/':
-			nextCharNonLF();
-			if (isEoF())
-			{
-				current.type = TokenType.div;
-				current.value = "/";
-				return;
-			}
-			switch (src.front)
-			{
-			case '/':
-			case '*':
-			case '+':
-				if (config.iterStyle & IterationStyle.includeComments)
-					return lexComment!true();
-                lexComment!false();
-                goto L_advance; // tail-recursion
-				
-			case '=':
-				current.type = TokenType.divEqual;
-				current.value = "/=";
-				src.popFront();
-				return;
-			default:
-				current.type = TokenType.div;
-				current.value = "/";
-				return;
-			}
-		case '.':
-			if (!src.canPeek())
-			{
-				current.type = TokenType.dot;
-				current.value = getTokenValue(TokenType.dot);
-				return;
-			}
-			switch (src.peek())
-			{
-			case '0': .. case '9':
-				lexNumber();
-				return;
-			case '.':
-				nextCharNonLF();
-				nextCharNonLF();
-				current.type = TokenType.slice;
-				if (src.front == '.')
-				{
-					current.type = TokenType.vararg;
-					nextCharNonLF();
-				}
-				current.value = getTokenValue(current.type);
-				return;
-			default:
-				nextCharNonLF();
-				current.type = TokenType.dot;
-				current.value = getTokenValue(TokenType.dot);
-				return;
-			}
-		case '0': .. case '9':
-			lexNumber();
-			return;
-		case '\'':
-			lexCharacterLiteral();
-			return;
-		case '"':
-		case '`':
-			lexString();
-			return;
-		case 'q':
-			nextCharNonLF();
-			if (isEoF())
-				goto default;
-			switch (src.front)
-			{
-			case '{':
-				lexTokenString();
-				return;
-			case '"':
-				lexDelimitedString();
-				return;
-			default:
-				break;
-			}
-			goto default;
-		case 'r':
-			nextCharNonLF();
-			if (isEoF())
-				goto default;
-			else if (src.front == '"')
-			{
-				lexString();
-				return;
-			}
-			else
-				goto default;
-		case 'x':
-			nextCharNonLF();
-			if (isEoF())
-				goto default;
-			else if (src.front == '"')
-			{
-				lexHexString();
-				return;
-			}
-			else
-				goto default;
-		case '#':            
-            lexSpecialTokenSequence();
-            if(config.iterStyle & IterationStyle.includeSpecialTokens)
-                return;
-            goto L_advance; // tail-recursion
-        // "short" ASCII whites
-        case 0x20:
-        case 0x09: .. case 0x0d:
-             if (config.iterStyle & IterationStyle.includeWhitespace)
-                return lexWhitespace!true();
-             lexWhitespace!false();
-             goto L_advance; // tail-recursion 
-		default:        
-            if ((src.front & 0x80) && isLongWhite())
-            {               
-                if (config.iterStyle & IterationStyle.includeWhitespace)
-                    return lexWhitespace!true();
-                lexWhitespace!false();
-                goto L_advance; // tail-recursion
-            }
-			for(;;)
-			{
-                if(isSeparating())
-                    break;
-				nextCharNonLF();
-                if(isEoF())
-                    break;
-			}
-
-			current.type = lookupTokenType(src.slice);
-			current.value = getTokenValue(current.type);
-			if (current.value is null)
-				setTokenValue();
-
-			if (!(config.iterStyle & IterationStyle.ignoreEOF) && current.type == TokenType.eof)
-			{
-				_empty = true;
-				return;
-			}
-
-			if (config.iterStyle & TokenStyle.doNotReplaceSpecial)
-				return;
-            expandSpecialToken();
-		}
-	}
-
-	// TODO: LexSource could be improved for forward ranges
-	// to avoid buffering at all (by disabling it for a moment)
-	// so keep the 'keep' parameter here and elsewhere
-	void lexWhitespace(bool keep)()
-	{
-		current.type = TokenType.whitespace;
-		do
-		{
-			nextChar();
-		}while (!isEoF() && isWhite());
-		static if (keep) setTokenValue();
-	}
-
-	void lexComment(bool keep)()
-	in
-	{
-		assert (src.front == '/' || src.front == '*' || src.front == '+');
-	}
-	body
-	{
-		current.type = TokenType.comment;
-		switch(src.front)
-		{
-		case '/':
-			while (!isEoF() && !isNewline(src.front))
-			{
-				nextCharNonLF();
-			}
-			break;
-		case '*':
-			while (!isEoF())
-			{
-				if (src.front == '*')
-				{
-					static if (keep) nextCharNonLF();
-					else src.popFront();
-					if (src.front == '/')
-					{
-						nextCharNonLF();
-						break;
-					}
-				}
-				else
-					nextChar();
-			}
-			break;
-		case '+':
-			int depth = 1;
-			while (depth > 0 && !isEoF())
-			{
-				if (src.front == '+')
-				{
-					nextCharNonLF();
-					if (src.front == '/')
-					{
-						nextCharNonLF();
-						--depth;
-					}
-				}
-				else if (src.front == '/')
-				{
-					nextCharNonLF();
-					if (src.front == '+')
-					{
-						nextCharNonLF();
-						++depth;
-					}
-				}
-				else
-					nextChar();
-			}
-			break;
-		default:
-			assert(false);
-		}
-		static if (keep)
-		setTokenValue();
-	}
-
-	void lexHexString()
-	in
-	{
-		assert (src.front == '"');
-	}
-	body
-	{
-		current.type = TokenType.stringLiteral;
-		nextChar();
-		while (true)
-		{
-			if (isEoF())
-			{
-				errorMessage("Unterminated hex string literal");
-				return;
-			}
-			else if (isHexDigit(src.front))
-			{
-				nextCharNonLF();
-			}
-			else if (isWhite() && (config.tokenStyle & TokenStyle.notEscaped))
-			{
-				nextChar();
-			}
-			else if (src.front == '"')
-			{
-				nextCharNonLF();
-				break;
-			}
-			else
-			{
-				errorMessage(format("Invalid character '%s' in hex string literal",
-					cast(char) src.front));
-				return;
-			}
-		}
-		bool hasSuffix = lexStringSuffix();
-		if (config.tokenStyle & TokenStyle.notEscaped)
-		{
-			if (config.tokenStyle & TokenStyle.includeQuotes)
-				setTokenValue();
-			else
-				setTokenValue(2, hasSuffix ? -2 : -1);
-		}
-		else
-		{
-			// TODO: appender is an allocation happy fat pig
-			// remove it later
-			auto a = appender!(char[])();
-			foreach (b; std.range.chunks(src.slice[2 .. $ - 1], 2))
-			{
-				auto s = cast(char[])b;
-				ubyte ch = cast(ubyte)parse!uint(s, 16);
-				a.put(ch);
-			}
-			// can safely assume ownership of data
-			current.value = cast(string)a.data;
-		}
-	}
-
-	void lexNumber()
-	in
-	{
-		assert(isDigit(src.front) || src.front == '.');
-	}
-	body
-	{
-		if (src.front != '0')
-		{
-			lexDecimal();
-			return;
-		}
-		else
-		{
-			switch (src.peek())
-			{
-			case 'x':
-			case 'X':
-				nextCharNonLF();
-				nextCharNonLF();
-				lexHex();
-				break;
-			case 'b':
-			case 'B':
-				nextCharNonLF();
-				nextCharNonLF();
-				lexBinary();
-				break;
-			default:
-				lexDecimal();
-				break;
-			}
-		}
-	}
-
-	void lexFloatSuffix()
-	{
-		switch (src.front)
-		{
-		case 'L':
-			nextCharNonLF();
-			current.type = TokenType.doubleLiteral;
-			break;
-		case 'f':
-		case 'F':
-			nextCharNonLF();
-			current.type = TokenType.floatLiteral;
-			break;
-		default:
-			break;
-		}
-		if (!isEoF() && src.front == 'i')
-		{
-			nextCharNonLF();
-			if (current.type == TokenType.floatLiteral)
-				current.type = TokenType.ifloatLiteral;
-			else
-				current.type = TokenType.idoubleLiteral;
-		}
-	}
-
-	void lexIntSuffix()
-	{
-		bool foundU;
-		bool foundL;
-		while (!isEoF())
-		{
-			switch (src.front)
-			{
-			case 'u':
-			case 'U':
-				if (foundU)
-					return;
-				switch (current.type)
-				{
-				case TokenType.intLiteral:
-					current.type = TokenType.uintLiteral;
-					nextCharNonLF();
-					break;
-				case TokenType.longLiteral:
-					current.type = TokenType.ulongLiteral;
-					nextCharNonLF();
-					break;
-				default:
-					assert (false);
-				}
-				foundU = true;
-				break;
-			case 'L':
-				if (foundL)
-					return;
-				switch (current.type)
-				{
-				case TokenType.intLiteral:
-					current.type = TokenType.longLiteral;
-					nextCharNonLF();
-					break;
-				case TokenType.uintLiteral:
-					current.type = TokenType.ulongLiteral;
-					nextCharNonLF();
-					break;
-				default:
-					assert (false);
-				}
-				foundL = true;
-				break;
-			default:
-				return;
-			}
-		}
-	}
-
-	void lexExponent()
-	in
-	{
-		assert (src.front == 'e' || src.front == 'E' || src.front == 'p'
-			|| src.front == 'P');
-	}
-	body
-	{
-		nextCharNonLF();
-		bool foundSign = false;
-		bool foundDigit = false;
-		while (!isEoF())
-		{
-			switch (src.front)
-			{
-			case '-':
-			case '+':
-				if (foundSign)
-				{
-					if (!foundDigit)
-					errorMessage("Expected an exponent");
-					return;
-				}
-				foundSign = true;
-				nextCharNonLF();
-				break;
-			case '0': .. case '9':
-			case '_':
-				foundDigit = true;
-				nextCharNonLF();
-				break;
-			case 'L':
-			case 'f':
-			case 'F':
-			case 'i':
-				lexFloatSuffix();
-				return;
-			default:
-				if (!foundDigit)
-					errorMessage("Expected an exponent");
-				return;
-			}
-		}
-	}
-
-	void lexDecimal()
-	in
-	{
-		assert (isDigit(src.front) || src.front == '.');
-	}
-	body
-	{
-		bool foundDot = src.front == '.';
-		if (foundDot)
-			nextCharNonLF();
-		current.type = TokenType.intLiteral;
-		decimalLoop: while (!isEoF())
-		{
-			switch (src.front)
-			{
-			case '0': .. case '9':
-			case '_':
-				nextCharNonLF();
-				break;
-			case 'u':
-			case 'U':
-				if (!foundDot)
-					lexIntSuffix();
-				break decimalLoop;
-			case 'i':
-				lexFloatSuffix();
-				break decimalLoop;
-			case 'L':
-				if (foundDot)
-					lexFloatSuffix();
-				else
-					lexIntSuffix();
-				break decimalLoop;
-			case 'f':
-			case 'F':
-				lexFloatSuffix();
-				break decimalLoop;
-			case 'e':
-			case 'E':
-				lexExponent();
-				break decimalLoop;
-			case '.':
-				if (foundDot)
-					break decimalLoop;
-				if (src.canPeek() && src.peek() == '.')
-					break decimalLoop;
-				nextCharNonLF();
-				foundDot = true;
-				current.type = TokenType.doubleLiteral;
-				break;
-			default:
-				break decimalLoop;
-			}
-		}
-		setTokenValue();
-	}
-
-	void lexBinary()
-	{
-		current.type = TokenType.intLiteral;
-		binaryLoop: while (!isEoF())
-		{
-			switch (src.front)
-			{
-			case '0':
-			case '1':
-			case '_':
-				nextCharNonLF();
-				break;
-			case 'u':
-			case 'U':
-			case 'L':
-				lexIntSuffix();
-				break binaryLoop;
-			default:
-				break binaryLoop;
-			}
-		}
-		setTokenValue();
-	}
-
-	void lexHex()
-	{
-		current.type = TokenType.intLiteral;
-		bool foundDot;
-		hexLoop: while (!isEoF())
-		{
-			switch (src.front)
-			{
-			case 'a': .. case 'f':
-			case 'A': .. case 'F':
-			case '0': .. case '9':
-			case '_':
-				nextCharNonLF();
-				break;
-			case 'u':
-			case 'U':
-				lexIntSuffix();
-				break hexLoop;
-			case 'i':
-				if (foundDot)
-					lexFloatSuffix();
-				break hexLoop;
-			case 'L':
-				if (foundDot)
-				{
-					lexFloatSuffix();
-					break hexLoop;
-				}
-				else
-				{
-					lexIntSuffix();
-					break hexLoop;
-				}
-			case 'p':
-			case 'P':
-				lexExponent();
-				break hexLoop;
-			case '.':
-				if (foundDot)
-					break hexLoop;
-				if (src.canPeek() && src.peek() == '.')
-					break hexLoop;
-				nextCharNonLF();
-				foundDot = true;
-				current.type = TokenType.doubleLiteral;
-				break;
-			default:
-				break hexLoop;
-			}
-		}
-		setTokenValue();
-	}
-
-	bool lexStringSuffix()
-	{
-		current.type = TokenType.stringLiteral;
-		bool foundSuffix = false;
-		if (!isEoF())
-		{
-			switch (src.front)
-			{
-			case 'w':
-				current.type = TokenType.wstringLiteral;
-				goto case 'c';
-			case 'd':
-				current.type = TokenType.dstringLiteral;
-				goto case 'c';
-			case 'c':
-				foundSuffix = true;
-				nextCharNonLF();
-				break;
-			default:
-				break;
-			}
-		}
-		return foundSuffix;
-	}
-
-	void lexCharacterLiteral()
-	in
-	{
-		assert (src.front == '\'');
-	}
-	body
-	{
-		current.type = TokenType.characterLiteral;
-		nextChar();
-		if (isEoF())
-		{
-			errorMessage("Unterminated character literal");
-			return;
-		}
-		switch (src.front)
-		{
-		case '\'':
-			break;
-		case '\\':
-			if (config.tokenStyle & TokenStyle.notEscaped)
-				skipEscapeSequence();
-			else
-			{
-				// the only special path
-				// 40 bytes is enough for 2 quotes
-				// and the longest character entity
-				ubyte[40] utf8;
-				size_t len;
-				if (config.tokenStyle & TokenStyle.includeQuotes)
-				{
-					utf8[0] = '\'';
-					len = decodeEscapeSequence(utf8[1..$]);
-					utf8[len++] = '\'';
-				}
-				else
-					len = decodeEscapeSequence(utf8[]);
-				if (src.front != '\'')
-				{
-					errorMessage("Expected \"'\" to end character literal");
-				}
-				// skip over last "'"
-				nextChar();
-				setTokenValue(utf8[0..len]);
-			return;
-			}
-			break;
-		default:
-			if (src.front & 0x80)
-			{
-				while (src.front & 0x80)
-					nextChar();
-				break;
-			}
-			else
-			{
-				nextChar();
-				break;
-			}
-		}
-		if (src.front != '\'')
-			errorMessage("Expected \"'\" to end character literal");
-		nextChar();
-		if (config.tokenStyle & TokenStyle.includeQuotes)
-			setTokenValue();
-		else
-			setTokenValue(1, -1);
-	}
-
-	void lexString()
-	in
-	{
-		assert (src.front == '"');
-	}
-	body
-	{
-		current.type = TokenType.stringLiteral;
-		bool longWysiwg = src.slice.length > 0 && src.slice[0] == 'r'; // 2 chars : r"
-		bool isWysiwyg = src.front == '`';
-		// in case we need to unescape string
-		Appender!(ubyte[]) unescaped;
-		auto quote = src.front;
-		nextChar();
-		while (true)
-		{
-			if (isEoF())
-			{
-				errorMessage("Unterminated string literal");
-				return;
-			}
-			else if (src.front == '\\')
-			{
-				if (isWysiwyg || longWysiwg)
-					nextChar();
-				else if(config.tokenStyle & TokenStyle.notEscaped)
-				{
-					skipEscapeSequence();
-				}
-				else
-				{
-					if(unescaped == Appender!(ubyte[]).init)
-						unescaped = appender!(ubyte[])();
-					unescaped.put(src.slice());
-					decodeEscapeSequence(unescaped);
-					src.mark(); //start next slice after escape sequence
-				}
-			}
-			else if (src.front == quote)
-			{
-				nextCharNonLF();
-						break;
-			}
-			else
-				nextChar();
-		}
-		lexStringSuffix();
-		// helper to handle quotes
-		void setData(R)(R range)
-		{
-			if (config.tokenStyle & TokenStyle.includeQuotes)
-				setTokenValue(range);
-			else if (longWysiwg)
-				setTokenValue(range[2..$-1]);
-			else
-				setTokenValue(range[1..$-1]);
-		}
-		import std.stdio;
-		if(unescaped != Appender!(ubyte[]).init)
-		{
-			//stuff in the last slice and use buffered data
-			unescaped.put(src.slice);
-			setData(unescaped.data);
-		}
-		else
-		{
-			setData(src.slice); //slice directly
-		}
-	}
-
-	void lexDelimitedString()
-	in
-	{
-		assert(src.front == '"');
-	}
-	body
-	{
-		current.type = TokenType.stringLiteral;
-
-		nextChar();
-
-		bool heredoc;
-		ubyte open;
-		ubyte close;
-
-		switch (src.front)
-		{
-		case '[': open = '['; close = ']'; break;
-		case '{': open = '{'; close = '}'; break;
-		case '(': open = '('; close = ')'; break;
-		case '<': open = '<'; close = '>'; break;
-		default: heredoc = true; break;
-		}
-		if (heredoc)
-			lexHeredocString();
-		else
-			lexNormalDelimitedString(open, close);
-	}
-
-	void lexNormalDelimitedString(ubyte open, ubyte close)
-	in
-	{
-		assert(src.slice[0 .. 2] == `q"`);
-	}
-	body
-	{
-		current.type = TokenType.stringLiteral;
-		int depth = 1;
-		nextChar();
-		while (true)
-		{
-			if (isEoF())
-			{
-				errorMessage("Unterminated string literal");
-				break;
-			}
-			if (src.front == open)
-			{
-				nextChar();
-				++depth;
-			}
-			else if (src.front == close)
-			{
-				nextChar();
-				--depth;
-				if (depth <= 0)
-				{
-					auto r = src.save(); //TODO: allocates for Fwd range
-					if (r.front == '"')
-					{
-						nextChar();
-						break;
-					}
-					else
-					{
-						errorMessage("Expected \" after balanced "
-							~ cast(char) close ~ " but found "
-							~ cast(char) r.front ~ " instead.");
-						break;
-					}
-				}
-			}
-			else
-				nextChar();
-		}
-		if (config.tokenStyle & TokenStyle.includeQuotes)
-			setTokenValue();
-		else
-			setTokenValue(3, -2);
-	}
-
-	void lexHeredocString()
-	in
-	{
-		assert (src.slice.equal("q\""));
-	}
-	body
-	{
-		typeof(src.slice) ident;
-		uint newlineBytes;
-		while (true)
-		{
-			if (isEoF())
-			{
-				errorMessage("Unterminated string literal");
-				return;
-			}
-			else if (isNewline(src.front))
-			{
-				ident = src.slice[2..$];
-				nextChar();
-				newlineBytes = cast(uint) (src.slice.length - 2 - ident.length);
-				break;
-			}
-			else if (isSeparating())
-			{
-				nextChar();
-				ident = src.slice[2..$];
-				nextChar();
-				newlineBytes = 0;
-				break;
-			}
-			else
-			{
-				nextChar();
-			}
-		}
-		while (true)
-		{
-			if (isEoF())
-			{
-				errorMessage("Unterminated string literal");
-				break;
-			}
-			else if (src.slice.length > ident.length
-				&& src.slice[$-ident.length .. $].equal(ident))
-			{
-				if (src.front == '"')
-				{
-					nextChar();
-					lexStringSuffix();
-					break;
-				}
-				else
-				{
-					errorMessage("Unterminated string literal: " ~ cast(string) src.slice);
-					break;
-				}
-			}
-			else
-				nextChar();
-		}
-
-		bool hasSuffix = lexStringSuffix();
-
-		if (config.tokenStyle & TokenStyle.includeQuotes)
-			setTokenValue();
-		else
-		{
-			setTokenValue(cast(int) (2 + newlineBytes + ident.length),
-				cast(int) (-(ident.length + (hasSuffix ? 2 : 1))));
-		}
-	}
-
-	void lexTokenString()
-	in
-	{
-		assert (src.front == '{');
-	}
-	body
-	{
-		current.type = TokenType.stringLiteral;
-		nextChar();
-		auto app = appender!(ubyte[])();
-		if (config.tokenStyle & TokenStyle.includeQuotes)
-		{
-			app.put('q');
-			app.put('{');
-		}
-		LexerConfig c = config;
-		scope (exit) config = c;
-		config.iterStyle = IterationStyle.everything;
-		config.tokenStyle = TokenStyle.source;
-		int depth = 1;
-
-		while (!isEoF())
-		{
-			advance();
-			if (current.type == TokenType.lBrace)
-				++depth;
-			else if (current.type == TokenType.rBrace)
-			{
-				--depth;
-				if (depth <= 0)
-					break;
-			}
-			app.put(representation(current.value));
-		}
-		config = c;
-		if (config.tokenStyle & TokenStyle.includeQuotes)
-		{
-			app.put('}');
-		}
-		if (src.empty)
-			current.type = TokenType.stringLiteral;
-		else
-		{
-			switch (src.front)
-			{
-				case 'd':
-					if (config.tokenStyle & TokenStyle.includeQuotes)
-						app.put('d');
-					current.type = TokenType.dstringLiteral;
-					src.popFront();
-					break;
-				case 'w':
-					if (config.tokenStyle & TokenStyle.includeQuotes)
-						app.put('w');
-					current.type = TokenType.wstringLiteral;
-					src.popFront();
-					break;
-				case 'c':
-					if (config.tokenStyle & TokenStyle.includeQuotes)
-						app.put('c');
-					src.popFront();
-					goto default;
-				default:
-					current.type = TokenType.stringLiteral;
-					break;
-			}
-		}
-		current.value = cast(string) app.data;
-	}
-
-	void lexSpecialTokenSequence()
-	in
-	{
-		assert (src.front == '#');
-	}
-	body
-	{
-		nextChar();
-		auto r = src.save();
-		auto app = appender!(ubyte[])();
-		app.put('#');
-		while (true)
-		{
-			if (r.isRangeEoF())
-			{
-				errorMessage("Found EOF when interpreting special token sequence");
-				return;
-			}
-			else if (isNewline(r.front))
-				break;
-			else
-			{
-				app.put(r.front);
-				r.popFront();
-			}
-		}
-		auto m = match((cast(char[]) app.data),
-			`#line\s+(?P<line>\d+)\s*(?P<filespec>".+")*?`);
-		if (m)
-		{
-			current.type = TokenType.specialTokenSequence;
-			current.value = (cast(char[]) app.data).idup;
-			column += app.data.length;
-			foreach (i; 0 .. app.data.length)
-				src.popFront();
-			auto c = m.captures;
-			if (c["filespec"])
-				config.fileName = c["filespec"].idup;
-			auto l = c["line"];
-			lineNumber = parse!uint(l);
-		}
-		else
-		{
-			current.type = TokenType.hash;
-			current.value = getTokenValue(TokenType.hash);
-		}
-	}
-
-//=====================================================================
-//          Helpers for lexXYZ functions
-//=====================================================================
-	void skipEscapeSequence()
-	{
-		// no decoding, just minor sanity checks
-		nextChar();
-		switch (src.front)
-		{
-		case '\'':
-		case '"':
-		case '?':
-		case '\\':
-		case 'a':
-		case 'b':
-		case 'f':
-		case 'n':
-		case 'r':
-		case 't':
-		case 'v':
-		case 0x0a:
-		case 0x00:
-			nextChar();
-			return;
-		case '0': .. case '7':
-			foreach(i; 0 .. 3)
-			{
-				nextChar();
-				if (src.front < '0' || src.front > '7') return;
-			}
-			return;
-		case 'x':
-			nextChar();
-			foreach(i; 0 .. 2)
-			{
-				if (!isHexDigit(src.front))
-				{
-					errorMessage("Expected hex digit");
-					return;
-				}
-				nextChar();
-			}
-			return;
-		case 'u':
-		case 'U':
-			uint digits = src.front == 'u' ? 4 : 8;
-			nextChar();
-			foreach (i; 0 .. digits)
-			{
-				if (!isHexDigit(src.front))
-				{
-					errorMessage("Expected hex digit instead of %s".format(
-						cast(char) src.front));
-					return;
-				}
-				nextChar();
-			}
-			return;
-		case '&':
-			while (!isEoF())
-			{
-				nextChar();
-				if (src.front == ';')
-					break;
-			}
-			return;
-		default:
-			errorMessage("Invalid escape sequence");
-			return;
-		}
-	}
-
-	size_t decodeEscapeSequence(OutputRange)(OutputRange dest)
-	in
-	{
-		assert (src.front == '\\');
-	}
-	body
-	{
-		size_t reencodeNumeric(ubyte[] src, int radix, OutputRange dest)
-		{
-			char[] chunk = cast(char[])src;
-			char[4] utfBuf;
-			uint codepoint = parse!uint(chunk, radix);
-			size_t len;
-			try
-				 len = encode(utfBuf, codepoint);
-			catch (UTFException ex)
-			{
-				errorMessage(ex.msg);
-				return 0;
-			}
-			dest.put(cast(ubyte[]) utfBuf[0..len]);
-			return len;
-		}
-
-		ubyte[40] buffer;
-		src.popFront();
-		switch (src.front)
-			{
-		case '\'':
-		case '"':
-		case '?':
-		case '\\':
-			buffer[0] = src.front;
-			src.popFront();
-			return 1;
-		case 'a':  dest.put('\a'); src.popFront(); return 1;
-		case 'b':  dest.put('\b'); src.popFront(); return 1;
-		case 'f':  dest.put('\f'); src.popFront(); return 1;
-		case 'n':  dest.put('\n'); src.popFront(); return 1;
-		case 'r':  dest.put('\r'); src.popFront(); return 1;
-		case 't':  dest.put('\t'); src.popFront(); return 1;
-		case 'v':  dest.put('\v'); src.popFront(); return 1;
-		case 0x0a: dest.put(cast(ubyte)0x0a); src.popFront(); return 1;
-		case 0x00: dest.put(cast(ubyte)0x00); src.popFront(); return 1;
-		case '0': .. case '7':
-			size_t idx = 0;
-			while(idx < 3 && !isEoF())
-			{
-				buffer[idx++] = src.front;
-				src.popFront();
-				if (src.front < '0' || src.front > '7') break;
-			}
-			return reencodeNumeric(buffer[0..idx], 8, dest);
-		case 'x':
-			src.popFront();
-			foreach(i; 0 .. 2)
-			{
-				if (!isHexDigit(src.front))
-				{
-					errorMessage("Expected hex digit");
-					return 1;
-				}
-				buffer[i] = src.front;
-				src.popFront();
-			}
-			return reencodeNumeric(buffer[0..2], 16, dest);
-		case 'u':
-		case 'U':
-			uint digitCount = src.front == 'u' ? 4 : 8;
-			src.popFront();
-			foreach (i; 0 .. digitCount)
-			{
-				if (!isHexDigit(src.front))
-				{
-					errorMessage("Expected hex digit");
-					return 1;
-				}
-				buffer[i] = src.front;
-				src.popFront();
-			}
-			return reencodeNumeric(buffer[0..digitCount], 16, dest);
-		case '&':
-			src.popFront();
-			size_t idx = 0;
-			while (!isEoF())
-			{
-				if (isAlpha(src.front))
-				{
-					buffer[idx++] = src.front;
-					if(idx == buffer.length) // way over maximum length
-						errorMessage("Invalid character entity");
-					src.popFront();
-				}
-				else if (src.front == ';')
-				{
-					src.popFront();
-					break;
-				}
-				else
-				{
-						errorMessage("Invalid character entity");
-						return idx;
-				}
-			}
-            //TODO: avoid looking up as UTF string, use raw bytes
-			string chunk = cast(string)buffer[0..idx];
-            auto names = assumeSorted(map!"a.name"(characterEntities));
-            auto place = names.lowerBound(chunk).length;
-			if (place == names.length || names[place] != chunk)
-			{
-				errorMessage("Invalid character entity \"&%s;\""
-					.format(cast(string) chunk));
-				return 1;
-			}
-            auto entity = characterEntities[place].value;
-			dest.put(cast(ubyte[]) entity);
-			return entity.length;
-		default:
-			errorMessage("Invalid escape sequence");
-			return 1;
-		}
-	}
-
-	// advances underlying mark-slice range and counts lines, cols
-	void nextChar()
-	{
-		bool foundNewline;
-		if (src.front == '\r')
-		{
-			src.popFront();
-			foundNewline = true;
-		}
-		if (src.front == '\n')
-		{
-			src.popFront();
-			foundNewline = true;
-		}
-		else
-		{
-			src.popFront();
-		}
-		if (foundNewline)
-		{
-			++lineNumber;
-			column = 0;
-		}
-		else
-			++column;
-
-	}
-
-	//same but don't bother for LF sequences
-	void nextCharNonLF()
-	{
-		src.popFront();
-		++column;
-	}
-
-	void setTokenValue()()
-	{
-		current.value = cache.get(src.slice);
-	}
-
-	void setTokenValue()(int startOffset, int endOffset)
-	in
-	{
-		assert(startOffset >= 0);
-		assert(endOffset <= 0);
-	}
-	body
-	{
-		auto piece = src.slice;
-		// avoid unsigned arithmetic as endOffset is negative
-		int end = cast(int)piece.length + endOffset;
-		current.value = cache.get(src.slice[startOffset .. end]);
-	}
-
-	void setTokenValue(R)(R range)
-		if(isRandomAccessRange!R && is(ElementType!R : const(ubyte)))
-	{
-		current.value = cache.get(range);
-	}
-
-	bool isEoF() const
-	{
-		return src.empty || src.front == 0 || src.front == 0x1a;
-	}
-
-	bool isSeparating()
-	{
-		auto ch = src.front;
-		if (ch <= 0x2f) return true;
-		if (ch >= ':' && ch <= '@') return true;
-		if (ch >= '[' && ch <= '^') return true;
-		if (ch >= '{' && ch <= '~') return true;
-		if (ch == '`') return true;
-		if ((ch & 0x80) && isLongWhite()) return true;
-		return false;
-	}
-
-	bool isWhite()
-	{
-		auto c = src.front;
-		if (c & 0x80) // multi-byte utf-8
-		{
-			return isLongWhite();
-		}
-		else
-			return c == 0x20 || (c >= 0x09 && c <= 0x0d);
-	}
-
-=======
         else
             return c == 0x20 || (c >= 0x09 && c <= 0x0d);
     }
 
->>>>>>> bd54c84e
     bool isLongWhite()
     {
         assert(src.front & 0x80); // only non-ascii
@@ -3253,378 +1877,171 @@
 }
 
 /**
- * Returns: true if the token is an operator
- */
+* Returns: true if the token is an operator
+*/
 pure nothrow bool isOperator(const TokenType t)
 {
-<<<<<<< HEAD
-	return t >= TokenType.assign && t <= TokenType.xorEqual;
-=======
     return t >= TokenType.assign && t <= TokenType.xorEquals;
->>>>>>> bd54c84e
 }
 
 /**
- * ditto
- */
+* ditto
+*/
 pure nothrow bool isOperator(ref const Token t)
 {
     return isOperator(t.type);
 }
 
 /**
- * Returns: true if the token is a keyword
- */
+* Returns: true if the token is a keyword
+*/
 pure nothrow bool isKeyword(const TokenType t)
 {
     return t >= TokenType.bool_ && t <= TokenType.with_;
 }
 
 /**
- * ditto
- */
+* ditto
+*/
 pure nothrow bool isKeyword(ref const Token t)
 {
     return isKeyword(t.type);
 }
 
 /**
- * Returns: true if the token is a built-in type
- */
+* Returns: true if the token is a built-in type
+*/
 pure nothrow bool isType(const TokenType t)
 {
     return t >= TokenType.bool_ && t <= TokenType.wchar_;
 }
 
 /**
- * ditto
- */
+* ditto
+*/
 pure nothrow bool isType(ref const Token t)
 {
     return isType(t.type);
 }
 
 /**
- * Returns: true if the token is an attribute
- */
+* Returns: true if the token is an attribute
+*/
 pure nothrow bool isAttribute(const TokenType t)
 {
     return t >= TokenType.align_ && t <= TokenType.static_;
 }
 
 /**
- * ditto
- */
+* ditto
+*/
 pure nothrow bool isAttribute(ref const Token t)
 {
     return isAttribute(t.type);
 }
 
 /**
- * Returns: true if the token is a protection attribute
- */
+* Returns: true if the token is a protection attribute
+*/
 pure nothrow bool isProtection(const TokenType t)
 {
     return t >= TokenType.export_ && t <= TokenType.public_;
 }
 
 /**
- * ditto
- */
+* ditto
+*/
 pure nothrow bool isProtection(ref const Token t)
 {
     return isProtection(t.type);
 }
 
 /**
- * Returns: true if the token is a compile-time constant such as ___DATE__
- */
+* Returns: true if the token is a compile-time constant such as ___DATE__
+*/
 pure nothrow bool isConstant(const TokenType t)
 {
     return t >= TokenType.date && t <= TokenType.traits;
 }
 
 /**
- * ditto
- */
+* ditto
+*/
 pure nothrow bool isConstant(ref const Token t)
 {
     return isConstant(t.type);
 }
 
 /**
- * Returns: true if the token is a string or number literal
- */
+* Returns: true if the token is a string or number literal
+*/
 pure nothrow bool isLiteral(const TokenType t)
 {
     return t >= TokenType.doubleLiteral && t <= TokenType.wstringLiteral;
 }
 
 /**
- * ditto
- */
+* ditto
+*/
 pure nothrow bool isLiteral(ref const Token t)
 {
     return isLiteral(t.type);
 }
 
 /**
- * Returns: true if the token is a number literal
- */
+* Returns: true if the token is a number literal
+*/
 pure nothrow bool isNumberLiteral(const TokenType t)
 {
     return t >= TokenType.doubleLiteral && t <= TokenType.ulongLiteral;
 }
 
 /**
- * ditto
- */
+* ditto
+*/
 pure nothrow bool isNumberLiteral(ref const Token t)
 {
     return isNumberLiteral(t.type);
 }
 
 /**
- * Returns: true if the token is a string literal
- */
+* Returns: true if the token is a string literal
+*/
 pure nothrow bool isStringLiteral(const TokenType t)
 {
     return t >= TokenType.dstringLiteral && t <= TokenType.wstringLiteral;
 }
 
 /**
- * ditto
- */
+* ditto
+*/
 pure nothrow bool isStringLiteral(ref const Token t)
 {
     return isStringLiteral(t.type);
 }
 
 /**
- * Returns: true if the token is whitespace, a commemnt, a special token
- *     sequence, or an identifier
- */
+* Returns: true if the token is whitespace, a commemnt, a special token
+*     sequence, or an identifier
+*/
 pure nothrow bool isMisc(const TokenType t)
 {
     return t >= TokenType.comment && t <= TokenType.specialTokenSequence;
 }
 
 /**
- * ditto
- */
+* ditto
+*/
 pure nothrow bool isMisc(ref const Token t)
 {
     return isMisc(t.type);
 }
 
 /**
- * Listing of all the tokens in the D language.
- */
+* Listing of all the tokens in the D language.
+*/
 enum TokenType: ushort
 {
-<<<<<<< HEAD
-	assign, /// =
-	at, /// @
-	bitAnd, /// &
-	bitAndEqual, /// &=
-	bitOr, /// |
-	bitOrEqual, /// |=
-	catEqual, /// ~=
-	colon, /// :
-	comma, /// ,
-	decrement, /// --
-	div, /// /
-	divEqual, /// /=
-	dollar, /// $
-	dot, /// .
-	equals, /// ==
-	goesTo, /// =>
-	greater, /// >
-	greaterEqual, /// >=
-	hash, /// #
-	increment, /// ++
-	lBrace, /// {
-	lBracket, /// [
-	less, /// <
-	lessEqual, /// <=
-	lessEqualGreater, /// <>=
-	lessOrGreater, /// <>
-	logicAnd, /// &&
-	logicOr, /// ||
-	lParen, /// $(LPAREN)
-	minus, /// -
-	minusEqual, /// -=
-	mod, /// %
-	modEqual, /// %=
-	mulEqual, /// *=
-	not, /// !
-	notEqual, /// !=
-	notGreater, /// !>
-	notGreaterEqual, /// !>=
-	notLess, /// !<
-	notLessEqual, /// !<=
-	notLessEqualGreater, /// !<>
-	plus, /// +
-	plusEqual, /// +=
-	pow, /// ^^
-	powEqual, /// ^^=
-	rBrace, /// }
-	rBracket, /// ]
-	rParen, /// $(RPAREN)
-	semicolon, /// ;
-	shiftLeft, /// <<
-	shiftLeftEqual, /// <<=
-	shiftRight, /// >>
-	shiftRightEqual, /// >>=
-	slice, /// ..
-	star, /// *
-	ternary, /// ?
-	tilde, /// ~
-	unordered, /// !<>=
-	unsignedShiftRight, /// >>>
-	unsignedShiftRightEqual, /// >>>=
-	vararg, /// ...
-	xor, /// ^
-	xorEqual, /// ^=
-
-	bool_, /// $(D_KEYWORD bool)
-	byte_, /// $(D_KEYWORD byte)
-	cdouble_, /// $(D_KEYWORD cdouble)
-	cent_, /// $(D_KEYWORD cent)
-	cfloat_, /// $(D_KEYWORD cfloat)
-	char_, /// $(D_KEYWORD char)
-	creal_, /// $(D_KEYWORD creal)
-	dchar_, /// $(D_KEYWORD dchar)
-	delegate_, /// $(D_KEYWORD delegate)
-	double_, /// $(D_KEYWORD double)
-	float_, /// $(D_KEYWORD float)
-	function_, /// $(D_KEYWORD function)
-	idouble_, /// $(D_KEYWORD idouble)
-	ifloat_, /// $(D_KEYWORD ifloat)
-	int_, /// $(D_KEYWORD int)
-	ireal_, /// $(D_KEYWORD ireal)
-	long_, /// $(D_KEYWORD long)
-	real_, /// $(D_KEYWORD real)
-	short_, /// $(D_KEYWORD short)
-	ubyte_, /// $(D_KEYWORD ubyte)
-	ucent_, /// $(D_KEYWORD ucent)
-	uint_, /// $(D_KEYWORD uint)
-	ulong_, /// $(D_KEYWORD ulong)
-	ushort_, /// $(D_KEYWORD ushort)
-	void_, /// $(D_KEYWORD void)
-	wchar_, /// $(D_KEYWORD wchar)
-
-	align_, /// $(D_KEYWORD align)
-	deprecated_, /// $(D_KEYWORD deprecated)
-	extern_, /// $(D_KEYWORD extern)
-	pragma_, /// $(D_KEYWORD pragma)
-	export_, /// $(D_KEYWORD export)
-	package_, /// $(D_KEYWORD package)
-	private_, /// $(D_KEYWORD private)
-	protected_, /// $(D_KEYWORD protected)
-	public_, /// $(D_KEYWORD public)
-	abstract_, /// $(D_KEYWORD abstract)
-	auto_, /// $(D_KEYWORD auto)
-	const_, /// $(D_KEYWORD const)
-	final_, /// $(D_KEYWORD final)
-	gshared, /// $(D_KEYWORD __gshared)
-	immutable_, // immutable
-	inout_, // inout
-	scope_, /// $(D_KEYWORD scope)
-	shared_, // shared
-	static_, /// $(D_KEYWORD static)
-
-	synchronized_, /// $(D_KEYWORD synchronized)
-	alias_, /// $(D_KEYWORD alias)
-	asm_, /// $(D_KEYWORD asm)
-	assert_, /// $(D_KEYWORD assert)
-	body_, /// $(D_KEYWORD body)
-	break_, /// $(D_KEYWORD break)
-	case_, /// $(D_KEYWORD case)
-	cast_, /// $(D_KEYWORD cast)
-	catch_, /// $(D_KEYWORD catch)
-	class_, /// $(D_KEYWORD class)
-	continue_, /// $(D_KEYWORD continue)
-	debug_, /// $(D_KEYWORD debug)
-	default_, /// $(D_KEYWORD default)
-	delete_, /// $(D_KEYWORD delete)
-	do_, /// $(D_KEYWORD do)
-	else_, /// $(D_KEYWORD else)
-	enum_, /// $(D_KEYWORD enum)
-	false_, /// $(D_KEYWORD false)
-	finally_, /// $(D_KEYWORD finally)
-	foreach_, /// $(D_KEYWORD foreach)
-	foreach_reverse_, /// $(D_KEYWORD foreach_reverse)
-	for_, /// $(D_KEYWORD for)
-	goto_, /// $(D_KEYWORD goto)
-	if_, /// $(D_KEYWORD if)
-	import_, /// $(D_KEYWORD import)
-	in_, /// $(D_KEYWORD in)
-	interface_, /// $(D_KEYWORD interface)
-	invariant_, /// $(D_KEYWORD invariant)
-	is_, /// $(D_KEYWORD is)
-	lazy_, /// $(D_KEYWORD lazy)
-	macro_, /// $(D_KEYWORD macro)
-	mixin_, /// $(D_KEYWORD mixin)
-	module_, /// $(D_KEYWORD module)
-	new_, /// $(D_KEYWORD new)
-	nothrow_, /// $(D_KEYWORD nothrow)
-	null_, /// $(D_KEYWORD null)
-	out_, /// $(D_KEYWORD out)
-	override_, /// $(D_KEYWORD override)
-	pure_, /// $(D_KEYWORD pure)
-	ref_, /// $(D_KEYWORD ref)
-	return_, /// $(D_KEYWORD return)
-	struct_, /// $(D_KEYWORD struct)
-	super_, /// $(D_KEYWORD super)
-	switch_, /// $(D_KEYWORD switch)
-	template_, /// $(D_KEYWORD template)
-	this_, /// $(D_KEYWORD this)
-	throw_, /// $(D_KEYWORD throw)
-	true_, /// $(D_KEYWORD true)
-	try_, /// $(D_KEYWORD try)
-	typedef_, /// $(D_KEYWORD typedef)
-	typeid_, /// $(D_KEYWORD typeid)
-	typeof_, /// $(D_KEYWORD typeof)
-	union_, /// $(D_KEYWORD union)
-	unittest_, /// $(D_KEYWORD unittest)
-	version_, /// $(D_KEYWORD version)
-	volatile_, /// $(D_KEYWORD volatile)
-	while_, /// $(D_KEYWORD while)
-	with_, /// $(D_KEYWORD with)
-
-	date, /// ___DATE__
-	eof, /// ___EOF__
-	time, /// ___TIME__
-	timestamp, /// ___TIMESTAMP__
-	vendor, /// ___VENDOR__
-	compilerVersion, /// ___VERSION__
-	file, /// $(D_KEYWORD ___FILE__)
-	line, /// $(D_KEYWORD ___LINE__)
-	comment, /// $(D_COMMENT /** comment */) or $(D_COMMENT // comment) or $(D_COMMENT ///comment)
-	identifier, /// anything else
-	scriptLine, // Line at the beginning of source file that starts from #!
-	traits, /// $(D_KEYWORD ___traits)
-	parameters, /// $(D_KEYWORD ___parameters)
-	vector, /// $(D_KEYWORD ___vector)
-	whitespace, /// whitespace
-	specialTokenSequence, /// #line 10 "file.d"
-	doubleLiteral, /// 123.456
-	floatLiteral, /// 123.456f or 0x123_45p-3
-	idoubleLiteral, /// 123.456i
-	ifloatLiteral, /// 123.456fi
-	intLiteral, /// 123 or 0b1101010101
-	longLiteral, /// 123L
-	realLiteral, /// 123.456L
-	irealLiteral, /// 123.456Li
-	uintLiteral, /// 123u
-	ulongLiteral, /// 123uL
-	characterLiteral, /// 'a'
-	dstringLiteral, /// $(D_STRING "32-bit character string"d)
-	stringLiteral, /// $(D_STRING "an 8-bit string")
-	wstringLiteral, /// $(D_STRING "16-bit character string"w)
-	invalid, /// Not a valid token type
-=======
     assign, /// =
     at, /// @
     bitAnd, /// &
@@ -3825,7 +2242,6 @@
     dstringLiteral, /// $(D_STRING "32-bit character string"d)
     stringLiteral, /// $(D_STRING "an 8-bit string")
     wstringLiteral, /// $(D_STRING "16-bit character string"w)
->>>>>>> bd54c84e
 }
 
 // Implementation details follow
@@ -4119,205 +2535,6 @@
 
 // Lookup table for token values
 immutable(string[TokenType.max + 1]) tokenValues = [
-<<<<<<< HEAD
-	"=",
-	"@",
-	"&",
-	"&=",
-	"|",
-	"|=",
-	"~=",
-	":",
-	",",
-	"--",
-	"/",
-	"/=",
-	"$",
-	".",
-	"==",
-	"=>",
-	">",
-	">=",
-	"#",
-	"++",
-	"{",
-	"[",
-	"<",
-	"<=",
-	"<>=",
-	"<>",
-	"&&",
-	"||",
-	"(",
-	"-",
-	"-=",
-	"%",
-	"%=",
-	"*=",
-	"!",
-	"!=",
-	"!>",
-	"!>=",
-	"!<",
-	"!<=",
-	"!<>",
-	"+",
-	"+=",
-	"^^",
-	"^^=",
-	"}",
-	"]",
-	")",
-	";",
-	"<<",
-	"<<=",
-	">>",
-	">>=",
-	"..",
-	"*",
-	"?",
-	"~",
-	"!<>=",
-	">>>",
-	">>>=",
-	"...",
-	"^",
-	"^=",
-	"bool",
-	"byte",
-	"cdouble",
-	"cent",
-	"cfloat",
-	"char",
-	"creal",
-	"dchar",
-	"delegate",
-	"double",
-	"float",
-	"function",
-	"idouble",
-	"ifloat",
-	"int",
-	"ireal",
-	"long",
-	"real",
-	"short",
-	"ubyte",
-	"ucent",
-	"uint",
-	"ulong",
-	"ushort",
-	"void",
-	"wchar",
-	"align",
-	"deprecated",
-	"extern",
-	"pragma",
-	"export",
-	"package",
-	"private",
-	"protected",
-	"public",
-	"abstract",
-	"auto",
-	"const",
-	"final",
-	"__gshared",
-	"immutable",
-	"inout",
-	"scope",
-	"shared",
-	"static",
-	"synchronized",
-	"alias",
-	"asm",
-	"assert",
-	"body",
-	"break",
-	"case",
-	"cast",
-	"catch",
-	"class",
-	"continue",
-	"debug",
-	"default",
-	"delete",
-	"do",
-	"else",
-	"enum",
-	"false",
-	"finally",
-	"foreach",
-	"foreach_reverse",
-	"for",
-	"goto",
-	"if",
-	"import",
-	"in",
-	"interface",
-	"invariant",
-	"is",
-	"lazy",
-	"macro",
-	"mixin",
-	"module",
-	"new",
-	"nothrow",
-	"null",
-	"out",
-	"override",
-	"pure",
-	"ref",
-	"return",
-	"struct",
-	"super",
-	"switch",
-	"template",
-	"this",
-	"throw",
-	"true",
-	"try",
-	"typedef",
-	"typeid",
-	"typeof",
-	"union",
-	"unittest",
-	"version",
-	"volatile",
-	"while",
-	"with",
-	"__DATE__",
-	"__EOF__",
-	"__TIME__",
-	"__TIMESTAMP__",
-	"__VENDOR__",
-	"__VERSION__",
-	"__FILE__",
-	"__LINE__",
-	null,
-	null,
-	null,
-	"__traits",
-	"__parameters",
-	"__vector",
-	null,
-	null,
-	null,
-	null,
-	null,
-	null,
-	null,
-	null,
-	null,
-	null,
-	null,
-	null,
-	null,
-	null,
-	null,
-	null,
-	null,
-=======
     "=",
     "@",
     "&",
@@ -4514,7 +2731,6 @@
     null,
     null,
     null,
->>>>>>> bd54c84e
 ];
 
 pure string getTokenValue(const TokenType type)
@@ -4728,8 +2944,8 @@
 class Trie(K, V) if (isInputRange!K): TrieNode!(K, V)
 {
     /**
-     * Adds the given value to the trie with the given key
-     */
+    * Adds the given value to the trie with the given key
+    */
     void add(K key, V value) pure
     {
         TrieNode!(K,V) current = this;
@@ -4825,15 +3041,6 @@
 
 struct StringCache
 {
-<<<<<<< HEAD
-	string get(R)(R range)
-		if(isRandomAccessRange!R
-			&& is(Unqual!(ElementType!R) : const(ubyte)))
-	{
-
-		uint h = hash(range);
-		uint bucket = h % mapSize;
-=======
     string get(R)(R range)
         if(isRandomAccessRange!R
             && is(Unqual!(ElementType!R) : const(ubyte)))
@@ -4841,10 +3048,9 @@
 
         uint h = hash(range);
         uint bucket = h % mapSize;
->>>>>>> bd54c84e
         Slot *s = &index[bucket];
         //1st slot not yet initialized?
-        if(s.value.ptr == null)
+        if (s.value.ptr == null)
         {
             *s = Slot(putIntoCache(range), null, h);
             return s.value;
@@ -4857,11 +3063,7 @@
             insSlot = s;
             s = s.next;
             if(s == null) break;
-<<<<<<< HEAD
-		}
-=======
-        }
->>>>>>> bd54c84e
+        }
         string str = putIntoCache(range);
         insertIntoSlot(insSlot, str, h);
         return str;
@@ -4869,20 +3071,6 @@
 
 private:
 
-<<<<<<< HEAD
-	static uint hash(R)(R data)
-	{
-		uint hash = 0;
-		foreach (b; data)
-		{
-			hash ^= sbox[b];
-			hash *= 3;
-		}
-		return hash;
-	}
-
-	enum mapSize = 2048;
-=======
     static uint hash(R)(R data)
     {
         uint hash = 0;
@@ -4895,7 +3083,6 @@
     }
 
     enum mapSize = 2048;
->>>>>>> bd54c84e
 
     struct Slot
     {
@@ -4914,17 +3101,10 @@
 
     Slot[mapSize] index;
 
-<<<<<<< HEAD
-	// leave some slack for alloctors/GC meta-data
-	enum chunkSize = 16*1024 - size_t.sizeof*8;
-	ubyte*[] chunkS;
-	size_t next = chunkSize;
-=======
     // leave some slack for alloctors/GC meta-data
     enum chunkSize = 16*1024 - size_t.sizeof*8;
     ubyte*[] chunkS;
     size_t next = chunkSize;
->>>>>>> bd54c84e
 
     ubyte[] allocateInCache(size_t size)
     {
